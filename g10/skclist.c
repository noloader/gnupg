--- conflicted
+++ resolved
@@ -131,11 +131,7 @@
 	  free_secret_key( sk ); sk = NULL;
 	  log_error("no default secret key: %s\n", g10_errstr(rc) );
 	}
-<<<<<<< HEAD
-	else if( !(rc=check_pubkey_algo2(sk->pubkey_algo, use)) )
-=======
 	else if( !(rc=openpgp_pk_test_algo2 (sk->pubkey_algo, use)) )
->>>>>>> 6d77c76e
 	  {
 	    SK_LIST r;
 
@@ -193,11 +189,7 @@
 		log_error(_("skipped \"%s\": %s\n"),
 			  locusr->d, g10_errstr(rc) );
 	      }
-<<<<<<< HEAD
-	    else if( !(rc=check_pubkey_algo2(sk->pubkey_algo, use)) ) {
-=======
 	    else if( !(rc=openpgp_pk_test_algo2 (sk->pubkey_algo, use)) ) {
->>>>>>> 6d77c76e
 		SK_LIST r;
 
 		if( sk->version == 4 && (use & PUBKEY_USAGE_SIG)
