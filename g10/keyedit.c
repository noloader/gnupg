/* keyedit.c - keyedit stuff
 * Copyright (C) 1998, 1999, 2000, 2001, 2002, 2003, 2004, 2005,
 *               2006 Free Software Foundation, Inc.
 *
 * This file is part of GnuPG.
 *
 * GnuPG is free software; you can redistribute it and/or modify
 * it under the terms of the GNU General Public License as published by
 * the Free Software Foundation; either version 2 of the License, or
 * (at your option) any later version.
 *
 * GnuPG is distributed in the hope that it will be useful,
 * but WITHOUT ANY WARRANTY; without even the implied warranty of
 * MERCHANTABILITY or FITNESS FOR A PARTICULAR PURPOSE.  See the
 * GNU General Public License for more details.
 *
 * You should have received a copy of the GNU General Public License
 * along with this program; if not, write to the Free Software
 * Foundation, Inc., 51 Franklin Street, Fifth Floor, Boston, MA 02110-1301,
 * USA.
 */

#include <config.h>
#include <stdio.h>
#include <stdlib.h>
#include <string.h>
#include <errno.h>
#include <assert.h>
#include <ctype.h>
#ifdef HAVE_LIBREADLINE
#include <stdio.h>
#include <readline/readline.h>
#endif
<<<<<<< HEAD
=======

#include "gpg.h"
>>>>>>> 6d77c76e
#include "options.h"
#include "packet.h"
#include "errors.h"
#include "iobuf.h"
#include "keydb.h"
#include "photoid.h"
#include "util.h"
#include "main.h"
#include "trustdb.h"
#include "filter.h"
#include "ttyio.h"
#include "status.h"
#include "i18n.h"
#include "keyserver-internal.h"

static void show_prefs( PKT_user_id *uid, PKT_signature *selfsig, int verbose);
static void show_names(KBNODE keyblock,PKT_public_key *pk,
		       unsigned int flag,int with_prefs);
static void show_key_with_all_names( KBNODE keyblock, int only_marked,
	    int with_revoker, int with_fpr, int with_subkeys, int with_prefs );
static void show_key_and_fingerprint( KBNODE keyblock );
static int menu_adduid( KBNODE keyblock, KBNODE sec_keyblock,
			int photo, const char *photo_name );
static void menu_deluid( KBNODE pub_keyblock, KBNODE sec_keyblock );
static int menu_delsig( KBNODE pub_keyblock );
static int menu_clean(KBNODE keyblock,int self_only);
static void menu_delkey( KBNODE pub_keyblock, KBNODE sec_keyblock );
static int menu_addrevoker( KBNODE pub_keyblock,
			    KBNODE sec_keyblock, int sensitive );
static int menu_expire( KBNODE pub_keyblock, KBNODE sec_keyblock );
static int menu_backsign(KBNODE pub_keyblock,KBNODE sec_keyblock);
static int menu_set_primary_uid( KBNODE pub_keyblock, KBNODE sec_keyblock );
static int menu_set_preferences( KBNODE pub_keyblock, KBNODE sec_keyblock );
static int menu_set_keyserver_url (const char *url,
				   KBNODE pub_keyblock, KBNODE sec_keyblock );
static int menu_set_notation(const char *string,
			     KBNODE pub_keyblock,KBNODE sec_keyblock);
static int menu_select_uid( KBNODE keyblock, int idx );
static int menu_select_uid_namehash( KBNODE keyblock, const char *namehash );
static int menu_select_key( KBNODE keyblock, int idx );
static int count_uids( KBNODE keyblock );
static int count_uids_with_flag( KBNODE keyblock, unsigned flag );
static int count_keys_with_flag( KBNODE keyblock, unsigned flag );
static int count_selected_uids( KBNODE keyblock );
static int real_uids_left( KBNODE keyblock );
static int count_selected_keys( KBNODE keyblock );
static int menu_revsig( KBNODE keyblock );
static int menu_revuid( KBNODE keyblock, KBNODE sec_keyblock );
static int menu_revkey( KBNODE pub_keyblock, KBNODE sec_keyblock );
static int menu_revsubkey( KBNODE pub_keyblock, KBNODE sec_keyblock );
static int enable_disable_key( KBNODE keyblock, int disable );
static void menu_showphoto( KBNODE keyblock );

static int update_trust=0;

#define CONTROL_D ('D' - 'A' + 1)

#define NODFLG_BADSIG (1<<0)  /* bad signature */
#define NODFLG_NOKEY  (1<<1)  /* no public key */
#define NODFLG_SIGERR (1<<2)  /* other sig error */

#define NODFLG_MARK_A (1<<4)  /* temporary mark */
#define NODFLG_DELSIG (1<<5)  /* to be deleted */

#define NODFLG_SELUID (1<<8)  /* indicate the selected userid */
#define NODFLG_SELKEY (1<<9)  /* indicate the selected key */
#define NODFLG_SELSIG (1<<10) /* indicate a selected signature */

struct sign_attrib {
    int non_exportable,non_revocable;
    struct revocation_reason_info *reason;
    byte trust_depth,trust_value;
    char *trust_regexp;
};


#ifdef ENABLE_CARD_SUPPORT
/* Given a node SEC_NODE with a secret key or subkey, locate the
   corresponding public key from pub_keyblock. */
static PKT_public_key *
find_pk_from_sknode (KBNODE pub_keyblock, KBNODE sec_node)
{
  KBNODE node = pub_keyblock;
  PKT_secret_key *sk;
  PKT_public_key *pk;
  
  if (sec_node->pkt->pkttype == PKT_SECRET_KEY
      && node->pkt->pkttype == PKT_PUBLIC_KEY)
    return node->pkt->pkt.public_key;
  if (sec_node->pkt->pkttype != PKT_SECRET_SUBKEY)
    return NULL;
  sk = sec_node->pkt->pkt.secret_key;
  for (; node; node = node->next)
    if (node->pkt->pkttype == PKT_PUBLIC_SUBKEY)
      {
        pk = node->pkt->pkt.public_key;
        if (pk->keyid[0] == sk->keyid[0] && pk->keyid[1] == sk->keyid[1])
          return pk;
      }
      
  return NULL;
}
#endif /* ENABLE_CARD_SUPPORT */


/* TODO: Fix duplicated code between here and the check-sigs/list-sigs
   code in keylist.c. */
static int
print_and_check_one_sig_colon( KBNODE keyblock, KBNODE node,
			       int *inv_sigs, int *no_key, int *oth_err,
			       int *is_selfsig, int print_without_key )
{
  PKT_signature *sig = node->pkt->pkt.signature;
  int rc, sigrc;

  /* TODO: Make sure a cached sig record here still has the pk that
     issued it.  See also keylist.c:list_keyblock_print */

  switch((rc=check_key_signature(keyblock,node,is_selfsig)))
    {
    case 0:
      node->flag &= ~(NODFLG_BADSIG|NODFLG_NOKEY|NODFLG_SIGERR);
      sigrc = '!';
      break;
    case G10ERR_BAD_SIGN:
      node->flag = NODFLG_BADSIG;
      sigrc = '-';
      if( inv_sigs )
	++*inv_sigs;
      break;
    case G10ERR_NO_PUBKEY:
    case G10ERR_UNU_PUBKEY:
      node->flag = NODFLG_NOKEY;
      sigrc = '?';
      if( no_key )
	++*no_key;
      break;
    default:
      node->flag = NODFLG_SIGERR;
      sigrc = '%';
      if( oth_err )
	++*oth_err;
      break;
    }

  if( sigrc != '?' || print_without_key )
    {
      printf("sig:%c::%d:%08lX%08lX:%lu:%lu:",
	     sigrc,sig->pubkey_algo,(ulong)sig->keyid[0],(ulong)sig->keyid[1],
	     (ulong)sig->timestamp,(ulong)sig->expiredate);

      if(sig->trust_depth || sig->trust_value)
	printf("%d %d",sig->trust_depth,sig->trust_value);

      printf(":");

      if(sig->trust_regexp)
	print_string(stdout,sig->trust_regexp,strlen(sig->trust_regexp),':');

      printf("::%02x%c\n",sig->sig_class,sig->flags.exportable?'x':'l');

      if(opt.show_subpackets)
      	print_subpackets_colon(sig);
    }

  return (sigrc == '!');
}


/****************
 * Print information about a signature, check it and return true
 * if the signature is okay. NODE must be a signature packet.
 */
static int
print_and_check_one_sig( KBNODE keyblock, KBNODE node,
			 int *inv_sigs, int *no_key, int *oth_err,
			int *is_selfsig, int print_without_key )
{
    PKT_signature *sig = node->pkt->pkt.signature;
    int rc, sigrc;
    int is_rev = sig->sig_class == 0x30;

    /* TODO: Make sure a cached sig record here still has the pk that
       issued it.  See also keylist.c:list_keyblock_print */

    switch( (rc = check_key_signature( keyblock, node, is_selfsig)) ) {
      case 0:
	node->flag &= ~(NODFLG_BADSIG|NODFLG_NOKEY|NODFLG_SIGERR);
	sigrc = '!';
	break;
      case G10ERR_BAD_SIGN:
	node->flag = NODFLG_BADSIG;
	sigrc = '-';
	if( inv_sigs )
	    ++*inv_sigs;
	break;
      case G10ERR_NO_PUBKEY:
      case G10ERR_UNU_PUBKEY:
	node->flag = NODFLG_NOKEY;
	sigrc = '?';
	if( no_key )
	    ++*no_key;
	break;
      default:
	node->flag = NODFLG_SIGERR;
	sigrc = '%';
	if( oth_err )
	    ++*oth_err;
	break;
    }
    if( sigrc != '?' || print_without_key ) {
        tty_printf("%s%c%c %c%c%c%c%c%c %s %s",
		   is_rev? "rev":"sig",sigrc,
		   (sig->sig_class-0x10>0 &&
		    sig->sig_class-0x10<4)?'0'+sig->sig_class-0x10:' ',
		   sig->flags.exportable?' ':'L',
		   sig->flags.revocable?' ':'R',
		   sig->flags.policy_url?'P':' ',
		   sig->flags.notation?'N':' ',
                   sig->flags.expired?'X':' ',
		   (sig->trust_depth>9)?'T':
		   (sig->trust_depth>0)?'0'+sig->trust_depth:' ',
		   keystr(sig->keyid),datestr_from_sig(sig));
	if(opt.list_options&LIST_SHOW_SIG_EXPIRE)
	  tty_printf(" %s",expirestr_from_sig(sig));
	tty_printf("  ");
	if( sigrc == '%' )
	    tty_printf("[%s] ", g10_errstr(rc) );
	else if( sigrc == '?' )
	    ;
	else if( *is_selfsig ) {
	    tty_printf( is_rev? _("[revocation]")
			      : _("[self-signature]") );
	}
	else
	  {
	    size_t n;
	    char *p = get_user_id( sig->keyid, &n );
	    tty_print_utf8_string2(p, n, opt.screen_columns-keystrlen()-26-
			       ((opt.list_options&LIST_SHOW_SIG_EXPIRE)?11:0));
	    xfree(p);
	  }
	tty_printf("\n");

	if(sig->flags.policy_url && (opt.list_options&LIST_SHOW_POLICY_URLS))
	  show_policy_url(sig,3,0);
<<<<<<< HEAD

	if(sig->flags.notation && (opt.list_options&LIST_SHOW_NOTATIONS))
	  show_notation(sig,3,0,
			((opt.list_options&LIST_SHOW_STD_NOTATIONS)?1:0)+
			((opt.list_options&LIST_SHOW_USER_NOTATIONS)?2:0));

=======

	if(sig->flags.notation && (opt.list_options&LIST_SHOW_NOTATIONS))
	  show_notation(sig,3,0,
			((opt.list_options&LIST_SHOW_STD_NOTATIONS)?1:0)+
			((opt.list_options&LIST_SHOW_USER_NOTATIONS)?2:0));

>>>>>>> 6d77c76e
	if(sig->flags.pref_ks && (opt.list_options&LIST_SHOW_KEYSERVER_URLS))
	  show_keyserver_url(sig,3,0);
    }

    return (sigrc == '!');
}



/****************
 * Check the keysigs and set the flags to indicate errors.
 * Returns true if error found.
 */
static int
check_all_keysigs( KBNODE keyblock, int only_selected )
{
    KBNODE kbctx;
    KBNODE node;
    int inv_sigs = 0;
    int no_key = 0;
    int oth_err = 0;
    int has_selfsig = 0;
    int mis_selfsig = 0;
    int selected = !only_selected;
    int anyuid = 0;

    for( kbctx=NULL; (node=walk_kbnode( keyblock, &kbctx, 0)) ; ) {
	if( node->pkt->pkttype == PKT_USER_ID ) {
	    PKT_user_id *uid = node->pkt->pkt.user_id;

	    if( only_selected )
		selected = (node->flag & NODFLG_SELUID);
	    if( selected ) {
		tty_printf("uid  ");
		tty_print_utf8_string( uid->name, uid->len );
		tty_printf("\n");
		if( anyuid && !has_selfsig )
		    mis_selfsig++;
		has_selfsig = 0;
		anyuid = 1;
	    }
	}
	else if( selected && node->pkt->pkttype == PKT_SIGNATURE
		 && ( (node->pkt->pkt.signature->sig_class&~3) == 0x10
		     || node->pkt->pkt.signature->sig_class == 0x30 )  ) {
	    int selfsig;

	    if( print_and_check_one_sig( keyblock, node, &inv_sigs,
					&no_key, &oth_err, &selfsig, 0 ) ) {
		if( selfsig )
		    has_selfsig = 1;
	    }
	    /* Hmmm: should we update the trustdb here? */
	}
    }
    if( !has_selfsig )
	mis_selfsig++;
    if( inv_sigs == 1 )
	tty_printf(_("1 bad signature\n") );
    else if( inv_sigs )
	tty_printf(_("%d bad signatures\n"), inv_sigs );
    if( no_key == 1 )
	tty_printf(_("1 signature not checked due to a missing key\n") );
    else if( no_key )
	tty_printf(_("%d signatures not checked due to missing keys\n"), no_key );
    if( oth_err == 1 )
	tty_printf(_("1 signature not checked due to an error\n") );
    else if( oth_err )
	tty_printf(_("%d signatures not checked due to errors\n"), oth_err );
    if( mis_selfsig == 1 )
	tty_printf(_("1 user ID without valid self-signature detected\n"));
    else if( mis_selfsig  )
	tty_printf(_("%d user IDs without valid self-signatures detected\n"),
								    mis_selfsig);

    return inv_sigs || no_key || oth_err || mis_selfsig;
}


static int
sign_mk_attrib( PKT_signature *sig, void *opaque )
{
    struct sign_attrib *attrib = opaque;
    byte buf[8];

    if( attrib->non_exportable ) {
	buf[0] = 0; /* not exportable */
	build_sig_subpkt( sig, SIGSUBPKT_EXPORTABLE, buf, 1 );
    }

    if( attrib->non_revocable ) {
	buf[0] = 0; /* not revocable */
	build_sig_subpkt( sig, SIGSUBPKT_REVOCABLE, buf, 1 );
    }

    if( attrib->reason )
	revocation_reason_build_cb( sig, attrib->reason );

    if(attrib->trust_depth)
      {
	/* Not critical.  If someone doesn't understand trust sigs,
	   this can still be a valid regular signature. */
        buf[0] = attrib->trust_depth;
	buf[1] = attrib->trust_value;
	build_sig_subpkt(sig,SIGSUBPKT_TRUST,buf,2);

	/* Critical.  If someone doesn't understands regexps, this
	   whole sig should be invalid.  Note the +1 for the length -
	   regexps are null terminated. */
	if(attrib->trust_regexp)
	  build_sig_subpkt(sig,SIGSUBPKT_FLAG_CRITICAL|SIGSUBPKT_REGEXP,
			   attrib->trust_regexp,
			   strlen(attrib->trust_regexp)+1);
      }

    return 0;
}

static void
trustsig_prompt(byte *trust_value,byte *trust_depth,char **regexp)
{
  char *p;

  *trust_value=0;
  *trust_depth=0;
  *regexp=NULL;

  /* Same string as pkclist.c:do_edit_ownertrust */
  tty_printf(_("Please decide how far you trust this user to correctly verify"
	       " other users' keys\n(by looking at passports, checking"
	       " fingerprints from different sources, etc.)\n"));
  tty_printf("\n");
  tty_printf (_("  %d = I trust marginally\n"), 1);
  tty_printf (_("  %d = I trust fully\n"), 2);
  tty_printf("\n");

  while(*trust_value==0)
    {
      p = cpr_get("trustsig_prompt.trust_value",_("Your selection? "));
      trim_spaces(p);
      cpr_kill_prompt();
      /* 60 and 120 are as per RFC2440 */
      if(p[0]=='1' && !p[1])
	*trust_value=60;
      else if(p[0]=='2' && !p[1])
	*trust_value=120;
      xfree(p);
    }

  tty_printf("\n");

  tty_printf(_(
	      "Please enter the depth of this trust signature.\n"
	      "A depth greater than 1 allows the key you are signing to make\n"
	      "trust signatures on your behalf.\n"));
  tty_printf("\n");

  while(*trust_depth==0)
    {
      p = cpr_get("trustsig_prompt.trust_depth",_("Your selection? "));
      trim_spaces(p);
      cpr_kill_prompt();
      *trust_depth=atoi(p);
      xfree(p);
    }

  tty_printf("\n");

  tty_printf(_("Please enter a domain to restrict this signature, "
	       "or enter for none.\n"));

  tty_printf("\n");

  p=cpr_get("trustsig_prompt.trust_regexp",_("Your selection? "));
  trim_spaces(p);
  cpr_kill_prompt();

  if(strlen(p)>0)
    {
      char *q=p;
      int regexplen=100,ind;

      *regexp=xmalloc(regexplen);

      /* Now mangle the domain the user entered into a regexp.  To do
	 this, \-escape everything that isn't alphanumeric, and attach
	 "<[^>]+[@.]" to the front, and ">$" to the end. */

      strcpy(*regexp,"<[^>]+[@.]");
      ind=strlen(*regexp);

      while(*q)
	{
	  if(!((*q>='A' && *q<='Z')
	       || (*q>='a' && *q<='z') || (*q>='0' && *q<='9')))
	    (*regexp)[ind++]='\\';

	  (*regexp)[ind++]=*q;
<<<<<<< HEAD

	  if((regexplen-ind)<3)
	    {
	      regexplen+=100;
	      *regexp=xrealloc(*regexp,regexplen);
	    }

	  q++;
	}

=======

	  if((regexplen-ind)<3)
	    {
	      regexplen+=100;
	      *regexp=xrealloc(*regexp,regexplen);
	    }

	  q++;
	}

>>>>>>> 6d77c76e
      (*regexp)[ind]='\0';
      strcat(*regexp,">$");
    }

  xfree(p);
  tty_printf("\n");
}

/****************
 * Loop over all locusr and and sign the uids after asking.
 * If no user id is marked, all user ids will be signed;
 * if some user_ids are marked those will be signed.
 */
static int
sign_uids( KBNODE keyblock, STRLIST locusr, int *ret_modified,
	   int local, int nonrevocable, int trust, int interactive )
{
    int rc = 0;
    SK_LIST sk_list = NULL;
    SK_LIST sk_rover = NULL;
    PKT_secret_key *sk = NULL;
    KBNODE node, uidnode;
    PKT_public_key *primary_pk=NULL;
    int select_all = !count_selected_uids(keyblock) || interactive;
    int all_v3=1;

    /* Are there any non-v3 sigs on this key already? */
    if(PGP2)
      for(node=keyblock;node;node=node->next)
	if(node->pkt->pkttype==PKT_SIGNATURE &&
	   node->pkt->pkt.signature->version>3)
	  {
	    all_v3=0;
	    break;
	  }

    /* build a list of all signators.
     *    
     * We use the CERT flag to request the primary which must always
     * be one which is capable of signing keys.  I can't see a reason
     * why to sign keys using a subkey.  Implementation of USAGE_CERT
     * is just a hack in getkey.c and does not mean that a subkey
     * marked as certification capable will be used. */
    rc=build_sk_list( locusr, &sk_list, 0, PUBKEY_USAGE_CERT);
    if( rc )
	goto leave;

    /* loop over all signators */
    for( sk_rover = sk_list; sk_rover; sk_rover = sk_rover->next ) {
        u32 sk_keyid[2],pk_keyid[2];
	char *p,*trust_regexp=NULL;
	int force_v4=0,class=0,selfsig=0;
	u32 duration=0,timestamp=0;
	byte trust_depth=0,trust_value=0;

	if(local || nonrevocable || trust ||
	   opt.cert_policy_url || opt.cert_notations)
	  force_v4=1;

	/* we have to use a copy of the sk, because make_keysig_packet
	 * may remove the protection from sk and if we did other
	 * changes to the secret key, we would save the unprotected
	 * version */
	if( sk )
	    free_secret_key(sk);
	sk = copy_secret_key( NULL, sk_rover->sk );
	keyid_from_sk( sk, sk_keyid );
	/* set mark A for all selected user ids */
	for( node=keyblock; node; node = node->next ) {
	    if( select_all || (node->flag & NODFLG_SELUID) )
		node->flag |= NODFLG_MARK_A;
	    else
		node->flag &= ~NODFLG_MARK_A;
	}
	/* reset mark for uids which are already signed */
	uidnode = NULL;
	for( node=keyblock; node; node = node->next ) {
	    if( node->pkt->pkttype == PKT_PUBLIC_KEY ) {
  	        primary_pk=node->pkt->pkt.public_key;
		keyid_from_pk( primary_pk, pk_keyid );

		/* Is this a self-sig? */
		if(pk_keyid[0]==sk_keyid[0] && pk_keyid[1]==sk_keyid[1])
		  {
		    selfsig=1;
		    /* Do not force a v4 sig here, otherwise it would
                       be difficult to remake a v3 selfsig.  If this
                       is a v3->v4 promotion case, then we set
                       force_v4 later anyway. */
		    force_v4=0;
		  }
	    }
	    else if( node->pkt->pkttype == PKT_USER_ID )
	      {
		uidnode = (node->flag & NODFLG_MARK_A)? node : NULL;
		if(uidnode)
		  {
		    int yesreally=0;
		    char *user=utf8_to_native(uidnode->pkt->pkt.user_id->name,
					      uidnode->pkt->pkt.user_id->len,
					      0);

		    if(uidnode->pkt->pkt.user_id->is_revoked)
		      {
			tty_printf(_("User ID \"%s\" is revoked."),user);

			if(selfsig)
			  tty_printf("\n");
			else if(opt.expert)
			  {
			    tty_printf("\n");
			    /* No, so remove the mark and continue */
			    if(!cpr_get_answer_is_yes("sign_uid.revoke_okay",
						      _("Are you sure you "
							"still want to sign "
							"it? (y/N) ")))
			      {
				uidnode->flag &= ~NODFLG_MARK_A;
				uidnode=NULL;
			      }
			    else if(interactive)
			      yesreally=1;
			  }
			else
			  {
			    uidnode->flag &= ~NODFLG_MARK_A;
			    uidnode=NULL;
			    tty_printf(_("  Unable to sign.\n"));
			  }
		      }
		    else if(uidnode->pkt->pkt.user_id->is_expired)
		      {
			tty_printf(_("User ID \"%s\" is expired."),user);

			if(selfsig)
			  tty_printf("\n");
			else if(opt.expert)
			  {
			    tty_printf("\n");
			    /* No, so remove the mark and continue */
			    if(!cpr_get_answer_is_yes("sign_uid.expire_okay",
						      _("Are you sure you "
							"still want to sign "
							"it? (y/N) ")))
			      {
				uidnode->flag &= ~NODFLG_MARK_A;
				uidnode=NULL;
			      }
			    else if(interactive)
			      yesreally=1;
			  }
			else
			  {
			    uidnode->flag &= ~NODFLG_MARK_A;
			    uidnode=NULL;
			    tty_printf(_("  Unable to sign.\n"));
			  }
		      }
		    else if(!uidnode->pkt->pkt.user_id->created && !selfsig)
		      {
			tty_printf(_("User ID \"%s\" is not self-signed."),
				   user);

			if(opt.expert)
			  {
			    tty_printf("\n");
			    /* No, so remove the mark and continue */
			    if(!cpr_get_answer_is_yes("sign_uid.nosig_okay",
						      _("Are you sure you "
							"still want to sign "
							"it? (y/N) ")))
			      {
				uidnode->flag &= ~NODFLG_MARK_A;
				uidnode=NULL;
			      }
			    else if(interactive)
			      yesreally=1;
			  }
			else
			  {
			    uidnode->flag &= ~NODFLG_MARK_A;
			    uidnode=NULL;
			    tty_printf(_("  Unable to sign.\n"));
			  }
		      }

		    if(uidnode && interactive && !yesreally)
		      {
			tty_printf(_("User ID \"%s\" is signable.  "),user);
			if(!cpr_get_answer_is_yes("sign_uid.sign_okay",
						  _("Sign it? (y/N) ")))
			  {
			    uidnode->flag &= ~NODFLG_MARK_A;
			    uidnode=NULL;
			  }
		      }

		    xfree(user);
		  }
	      }
	    else if( uidnode && node->pkt->pkttype == PKT_SIGNATURE
		&& (node->pkt->pkt.signature->sig_class&~3) == 0x10 ) {
		if( sk_keyid[0] == node->pkt->pkt.signature->keyid[0]
		    && sk_keyid[1] == node->pkt->pkt.signature->keyid[1] ) {
                    char buf[50];
		    char *user=utf8_to_native(uidnode->pkt->pkt.user_id->name,
					      uidnode->pkt->pkt.user_id->len,
					      0);

		    /* It's a v3 self-sig.  Make it into a v4 self-sig? */
		    if(node->pkt->pkt.signature->version<4 && selfsig)
		      {
			tty_printf(_("The self-signature on \"%s\"\n"
				     "is a PGP 2.x-style signature.\n"),user);
 
			/* Note that the regular PGP2 warning below
			   still applies if there are no v4 sigs on
			   this key at all. */

			if(opt.expert)
			  if(cpr_get_answer_is_yes("sign_uid.v4_promote_okay",
						   _("Do you want to promote "
						     "it to an OpenPGP self-"
						     "signature? (y/N) ")))
			    {
			      force_v4=1;
			      node->flag|=NODFLG_DELSIG;
			      xfree(user);
			      continue;
			    }
		      }

		    /* Is the current signature expired? */
		    if(node->pkt->pkt.signature->flags.expired)
		      {
			tty_printf(_("Your current signature on \"%s\"\n"
				     "has expired.\n"),user);

			if(cpr_get_answer_is_yes("sign_uid.replace_expired_okay",
						 _("Do you want to issue a "
						   "new signature to replace "
						   "the expired one? (y/N) ")))
			  {
			    /* Mark these for later deletion.  We
                               don't want to delete them here, just in
                               case the replacement signature doesn't
                               happen for some reason.  We only delete
                               these after the replacement is already
                               in place. */

			    node->flag|=NODFLG_DELSIG;
			    xfree(user);
			    continue;
			  }
		      }

		    if(!node->pkt->pkt.signature->flags.exportable && !local)
		      {
			/* It's a local sig, and we want to make a
                           exportable sig. */
			tty_printf(_("Your current signature on \"%s\"\n"
				     "is a local signature.\n"),user);

			if(cpr_get_answer_is_yes("sign_uid.local_promote_okay",
						 _("Do you want to promote "
						   "it to a full exportable "
						   "signature? (y/N) ")))
			  {
			    /* Mark these for later deletion.  We
                               don't want to delete them here, just in
                               case the replacement signature doesn't
                               happen for some reason.  We only delete
                               these after the replacement is already
                               in place. */

			    node->flag|=NODFLG_DELSIG;
			    xfree(user);
			    continue;
			  }
		      }

		    /* Fixme: see whether there is a revocation in which
		     * case we should allow to sign it again. */
                    if (!node->pkt->pkt.signature->flags.exportable && local)
                      tty_printf(_(
			      "\"%s\" was already locally signed by key %s\n"),
				 user,keystr_from_sk(sk));
                    else
                      tty_printf(_("\"%s\" was already signed by key %s\n"),
                                 user,keystr_from_sk(sk));

		    if(opt.expert
		       && cpr_get_answer_is_yes("sign_uid.dupe_okay",
						_("Do you want to sign it "
						  "again anyway? (y/N) ")))
		      {
			/* Don't delete the old sig here since this is
			   an --expert thing. */
			xfree(user);
			continue;
		      }

                    sprintf (buf, "%08lX%08lX",
                             (ulong)sk->keyid[0], (ulong)sk->keyid[1] );
                    write_status_text (STATUS_ALREADY_SIGNED, buf);
		    uidnode->flag &= ~NODFLG_MARK_A; /* remove mark */

		    xfree(user);
		}
	    }
	}

	/* check whether any uids are left for signing */
	if( !count_uids_with_flag(keyblock, NODFLG_MARK_A) )
	  {
	    tty_printf(_("Nothing to sign with key %s\n"),keystr_from_sk(sk));
	    continue;
	  }

	/* Ask whether we really should sign these user id(s) */
	tty_printf("\n");
	show_key_with_all_names( keyblock, 1, 0, 1, 0, 0 );
	tty_printf("\n");

	if(primary_pk->expiredate && !selfsig)
	  {
	    u32 now=make_timestamp();

	    if(primary_pk->expiredate<=now)
	      {
		tty_printf(_("This key has expired!"));

		if(opt.expert)
		  {
		    tty_printf("  ");
		    if(!cpr_get_answer_is_yes("sign_uid.expired_okay",
					      _("Are you sure you still "
						"want to sign it? (y/N) ")))
		      continue;
		  }
		else
		  {
		    tty_printf(_("  Unable to sign.\n"));
		    continue;
		  }
	      }
	    else
	      {
		tty_printf(_("This key is due to expire on %s.\n"),
			   expirestr_from_pk(primary_pk));

		if(opt.ask_cert_expire)
		  {
		    char *answer=cpr_get("sign_uid.expire",
					 _("Do you want your signature to "
					   "expire at the same time? (Y/n) "));
		    if(answer_is_yes_no_default(answer,1))
		      {
			/* This fixes the signature timestamp we're
			   going to make as now.  This is so the
			   expiration date is exactly correct, and not
			   a few seconds off (due to the time it takes
			   to answer the questions, enter the
			   passphrase, etc). */
			timestamp=now;
			duration=primary_pk->expiredate-now;
			force_v4=1;
		      }

		    cpr_kill_prompt();
		    xfree(answer);
		  }
	      }
	  }

	/* Only ask for duration if we haven't already set it to match
           the expiration of the pk */
	if(!duration && !selfsig)
	  {
	    if(opt.ask_cert_expire)
	      duration=ask_expire_interval(1,opt.def_cert_expire);
	    else
	      duration=parse_expire_string(opt.def_cert_expire);
	  }

	if(duration)
	  force_v4=1;

	/* Is --pgp2 on, it's a v3 key, all the sigs on the key are
	   currently v3 and we're about to sign it with a v4 sig?  If
	   so, danger! */
	if(PGP2 && all_v3 &&
	   (sk->version>3 || force_v4) && primary_pk->version<=3)
	  {
	    tty_printf(_("You may not make an OpenPGP signature on a "
			 "PGP 2.x key while in --pgp2 mode.\n"));
	    tty_printf(_("This would make the key unusable in PGP 2.x.\n"));

	    if(opt.expert)
	      {
		if(!cpr_get_answer_is_yes("sign_uid.v4_on_v3_okay",
					  _("Are you sure you still "
					    "want to sign it? (y/N) ")))
		  continue;

		all_v3=0;
	      }
	    else
	      continue;
	  }

	if(selfsig)
	  ;
	else
	  {
	    if(opt.batch || !opt.ask_cert_level)
	      class=0x10+opt.def_cert_level;
	    else
	      {
		char *answer;

		tty_printf(_("How carefully have you verified the key you are "
			     "about to sign actually belongs\nto the person "
			     "named above?  If you don't know what to "
			     "answer, enter \"0\".\n"));
		tty_printf("\n");
		tty_printf(_("   (0) I will not answer.%s\n"),
			   opt.def_cert_level==0?" (default)":"");
		tty_printf(_("   (1) I have not checked at all.%s\n"),
			   opt.def_cert_level==1?" (default)":"");
		tty_printf(_("   (2) I have done casual checking.%s\n"),
			   opt.def_cert_level==2?" (default)":"");
		tty_printf(_("   (3) I have done very careful checking.%s\n"),
			   opt.def_cert_level==3?" (default)":"");
		tty_printf("\n");

		while(class==0)
		  {
		    answer = cpr_get("sign_uid.class",_("Your selection? "
					"(enter `?' for more information): "));
		    if(answer[0]=='\0')
		      class=0x10+opt.def_cert_level; /* Default */
		    else if(ascii_strcasecmp(answer,"0")==0)
		      class=0x10; /* Generic */
		    else if(ascii_strcasecmp(answer,"1")==0)
		      class=0x11; /* Persona */
		    else if(ascii_strcasecmp(answer,"2")==0)
		      class=0x12; /* Casual */
		    else if(ascii_strcasecmp(answer,"3")==0)
		      class=0x13; /* Positive */
		    else
		      tty_printf(_("Invalid selection.\n"));

		    xfree(answer);
		  }
	      }

	    if(trust)
	      trustsig_prompt(&trust_value,&trust_depth,&trust_regexp);
	  }

	p=get_user_id_native(sk_keyid);
	tty_printf(_("Are you sure that you want to sign this key with your\n"
		     "key \"%s\" (%s)\n"),p,keystr_from_sk(sk));
	xfree(p);

	if(selfsig)
	  {
            tty_printf("\n");
	    tty_printf(_("This will be a self-signature.\n"));

	    if( local )
              {
                tty_printf("\n");
                tty_printf(
			 _("WARNING: the signature will not be marked "
			   "as non-exportable.\n"));
              }

	    if( nonrevocable )
              {
                tty_printf("\n");
                tty_printf(
			 _("WARNING: the signature will not be marked "
			   "as non-revocable.\n"));
              }
	  }
	else
	  {
	    if( local )
              {
                tty_printf("\n");
                tty_printf(
		     _("The signature will be marked as non-exportable.\n"));
              }

	    if( nonrevocable )
              {
                tty_printf("\n");
                tty_printf(
		      _("The signature will be marked as non-revocable.\n"));
              }

	    switch(class)
	      {
	      case 0x11:
                tty_printf("\n");
		tty_printf(_("I have not checked this key at all.\n"));
		break;

	      case 0x12:
                tty_printf("\n");
		tty_printf(_("I have checked this key casually.\n"));
		break;

	      case 0x13:
                tty_printf("\n");
		tty_printf(_("I have checked this key very carefully.\n"));
		break;
	      }
	  }

	tty_printf("\n");

	if( opt.batch && opt.answer_yes )
	  ;
	else if( !cpr_get_answer_is_yes("sign_uid.okay",
					_("Really sign? (y/N) ")) )
	    continue;

	/* now we can sign the user ids */
      reloop: /* (must use this, because we are modifing the list) */
	primary_pk = NULL;
	for( node=keyblock; node; node = node->next ) {
	    if( node->pkt->pkttype == PKT_PUBLIC_KEY )
		primary_pk = node->pkt->pkt.public_key;
	    else if( node->pkt->pkttype == PKT_USER_ID
		     && (node->flag & NODFLG_MARK_A) ) {
		PACKET *pkt;
		PKT_signature *sig;
		struct sign_attrib attrib;

		assert( primary_pk );
		memset( &attrib, 0, sizeof attrib );
		attrib.non_exportable = local;
		attrib.non_revocable = nonrevocable;
		attrib.trust_depth = trust_depth;
		attrib.trust_value = trust_value;
		attrib.trust_regexp = trust_regexp;
		node->flag &= ~NODFLG_MARK_A;

                /* we force creation of a v4 signature for local
                 * signatures, otherwise we would not generate the
                 * subpacket with v3 keys and the signature becomes
                 * exportable */

		if(selfsig)
		  rc = make_keysig_packet( &sig, primary_pk,
					   node->pkt->pkt.user_id,
					   NULL,
					   sk,
					   0x13, 0, force_v4?4:0, 0, 0,
					   keygen_add_std_prefs, primary_pk);
		else
		  rc = make_keysig_packet( &sig, primary_pk,
					   node->pkt->pkt.user_id,
					   NULL,
					   sk,
					   class, 0, force_v4?4:0,
					   timestamp, duration,
					   sign_mk_attrib, &attrib );
		if( rc ) {
		    log_error(_("signing failed: %s\n"), g10_errstr(rc));
		    goto leave;
		}

		*ret_modified = 1; /* we changed the keyblock */
		update_trust = 1;

		pkt = xmalloc_clear( sizeof *pkt );
		pkt->pkttype = PKT_SIGNATURE;
		pkt->pkt.signature = sig;
		insert_kbnode( node, new_kbnode(pkt), PKT_SIGNATURE );
		goto reloop;
	    }
	}

	/* Delete any sigs that got promoted */
	for( node=keyblock; node; node = node->next )
	  if( node->flag & NODFLG_DELSIG)
	    delete_kbnode(node);
    } /* end loop over signators */

  leave:
    release_sk_list( sk_list );
    if( sk )
	free_secret_key(sk);
    return rc;
}



/****************
 * Change the passphrase of the primary and all secondary keys.
 * We use only one passphrase for all keys.
 */
static int
change_passphrase( KBNODE keyblock )
{
    int rc = 0;
    int changed=0;
    KBNODE node;
    PKT_secret_key *sk;
    char *passphrase = NULL;
    int no_primary_secrets = 0;
    int any;

    node = find_kbnode( keyblock, PKT_SECRET_KEY );
    if( !node ) {
	log_error("Oops; secret key not found anymore!\n");
	goto leave;
    }
    sk = node->pkt->pkt.secret_key;

    for (any = 0, node=keyblock; node; node = node->next) {
	if (node->pkt->pkttype == PKT_SECRET_KEY 
            || node->pkt->pkttype == PKT_SECRET_SUBKEY) {
	    PKT_secret_key *tmpsk = node->pkt->pkt.secret_key;
            if (!(tmpsk->is_protected
                  && (tmpsk->protect.s2k.mode == 1001 
                      || tmpsk->protect.s2k.mode == 1002))) {
                any = 1;
                break;
            }
        }
    }
    if (!any) {
        tty_printf (_("Key has only stub or on-card key items - "
                      "no passphrase to change.\n"));
        goto leave;
    }
        
    /* See how to handle this key.  */
    switch( is_secret_key_protected( sk ) ) {
      case -1:
	rc = G10ERR_PUBKEY_ALGO;
	break;
      case 0:
	tty_printf(_("This key is not protected.\n"));
	break;
      default:
	if( sk->protect.s2k.mode == 1001 ) {
	    tty_printf(_("Secret parts of primary key are not available.\n"));
	    no_primary_secrets = 1;
	}
	else if( sk->protect.s2k.mode == 1002 ) {
	    tty_printf(_("Secret parts of primary key are stored on-card.\n"));
	    no_primary_secrets = 1;
	}
	else {
	    tty_printf(_("Key is protected.\n"));
	    rc = check_secret_key( sk, 0 );
	    if( !rc )
		passphrase = get_last_passphrase();
	}
	break;
    }

    /* Unprotect all subkeys (use the supplied passphrase or ask)*/
    for(node=keyblock; !rc && node; node = node->next ) {
	if( node->pkt->pkttype == PKT_SECRET_SUBKEY ) {
	    PKT_secret_key *subsk = node->pkt->pkt.secret_key;
            if ( !(subsk->is_protected
                   && (subsk->protect.s2k.mode == 1001 
                       || subsk->protect.s2k.mode == 1002))) {
                set_next_passphrase( passphrase );
                rc = check_secret_key( subsk, 0 );
                if( !rc && !passphrase )
                    passphrase = get_last_passphrase();
            }
	}
    }

    if( rc )
	tty_printf(_("Can't edit this key: %s\n"), g10_errstr(rc));
    else {
	DEK *dek = NULL;
	STRING2KEY *s2k = xmalloc_secure( sizeof *s2k );
        const char *errtext = NULL;

	tty_printf(_("Enter the new passphrase for this secret key.\n\n") );

	set_next_passphrase( NULL );
	for(;;) {
	    s2k->mode = opt.s2k_mode;
	    s2k->hash_algo = S2K_DIGEST_ALGO;
	    dek = passphrase_to_dek( NULL, 0, opt.s2k_cipher_algo,
                                     s2k, 2, errtext, NULL);
	    if( !dek ) {
		errtext = N_("passphrase not correctly repeated; try again");
		tty_printf ("%s.\n", _(errtext));
	    }
	    else if( !dek->keylen ) {
		rc = 0;
		tty_printf(_( "You don't want a passphrase -"
			    " this is probably a *bad* idea!\n\n"));
		if( cpr_get_answer_is_yes("change_passwd.empty.okay",
			       _("Do you really want to do this? (y/N) ")))
		  {
		    changed++;
		    break;
		  }
	    }
	    else { /* okay */
		rc = 0;
		if( !no_primary_secrets ) {
		    sk->protect.algo = dek->algo;
		    sk->protect.s2k = *s2k;
		    rc = protect_secret_key( sk, dek );
		}
		for(node=keyblock; !rc && node; node = node->next ) {
		    if( node->pkt->pkttype == PKT_SECRET_SUBKEY ) {
			PKT_secret_key *subsk = node->pkt->pkt.secret_key;
                        if ( !(subsk->is_protected
                               && (subsk->protect.s2k.mode == 1001 
                                   || subsk->protect.s2k.mode == 1002))) {
                            subsk->protect.algo = dek->algo;
                            subsk->protect.s2k = *s2k;
                            rc = protect_secret_key( subsk, dek );
                        }
		    }
		}
		if( rc )
		    log_error("protect_secret_key failed: %s\n",
                              g10_errstr(rc) );
		else
		    changed++;
		break;
	    }
	}
	xfree(s2k);
	xfree(dek);
    }

  leave:
    xfree( passphrase );
    set_next_passphrase( NULL );
    return changed && !rc;
}


/****************
 * There are some keys out (due to a bug in gnupg), where the sequence
 * of the packets is wrong.  This function fixes that.
 * Returns: true if the keyblock has been fixed.
 *
 * Note:  This function does not work if there is more than one user ID.
 */
static int
fix_keyblock( KBNODE keyblock )
{
    KBNODE node, last, subkey;
    int fixed=0;

    /* locate key signatures of class 0x10..0x13 behind sub key packets */
    for( subkey=last=NULL, node = keyblock; node;
					    last=node, node = node->next ) {
	switch( node->pkt->pkttype ) {
	  case PKT_PUBLIC_SUBKEY:
	  case PKT_SECRET_SUBKEY:
	    if( !subkey )
		subkey = last; /* actually it is the one before the subkey */
	    break;
	  case PKT_SIGNATURE:
	    if( subkey ) {
		PKT_signature *sig = node->pkt->pkt.signature;
		if( sig->sig_class >= 0x10 && sig->sig_class <= 0x13 ) {
		    log_info(_(
			"moving a key signature to the correct place\n"));
		    last->next = node->next;
		    node->next = subkey->next;
		    subkey->next = node;
		    node = last;
		    fixed=1;
		}
	    }
	    break;
	  default: break;
	}
    }

    return fixed;
}

static int
parse_sign_type(const char *str,int *localsig,int *nonrevokesig,int *trustsig)
{
  const char *p=str;

  while(*p)
    {
      if(ascii_strncasecmp(p,"l",1)==0)
	{
	  *localsig=1;
	  p++;
	}
      else if(ascii_strncasecmp(p,"nr",2)==0)
	{
	  *nonrevokesig=1;
	  p+=2;
	}
      else if(ascii_strncasecmp(p,"t",1)==0)
	{
	  *trustsig=1;
	  p++;
	}
      else
	return 0;
    }

  return 1;
}


/****************
 * Menu driven key editor.  If seckey_check is true, then a secret key
 * that matches username will be looked for.  If it is false, not all
 * commands will be available.
 *
 * Note: to keep track of some selection we use node->mark MARKBIT_xxxx.
 */

/* Need an SK for this command */
#define KEYEDIT_NEED_SK 1
/* Cannot be viewing the SK for this command */
#define KEYEDIT_NOT_SK  2
/* Must be viewing the SK for this command */
#define KEYEDIT_ONLY_SK 4
/* Match the tail of the string */
#define KEYEDIT_TAIL_MATCH 8

enum cmdids
  {
    cmdNONE = 0,
    cmdQUIT, cmdHELP, cmdFPR, cmdLIST, cmdSELUID, cmdCHECK, cmdSIGN,
    cmdREVSIG, cmdREVKEY, cmdREVUID, cmdDELSIG, cmdPRIMARY, cmdDEBUG,
    cmdSAVE, cmdADDUID, cmdADDPHOTO, cmdDELUID, cmdADDKEY, cmdDELKEY,
    cmdADDREVOKER, cmdTOGGLE, cmdSELKEY, cmdPASSWD, cmdTRUST, cmdPREF,
    cmdEXPIRE, cmdBACKSIGN, cmdENABLEKEY, cmdDISABLEKEY, cmdSHOWPREF,
    cmdSETPREF, cmdPREFKS, cmdNOTATION, cmdINVCMD, cmdSHOWPHOTO, cmdUPDTRUST,
    cmdCHKTRUST, cmdADDCARDKEY, cmdKEYTOCARD, cmdBKUPTOCARD, cmdCLEAN,
    cmdMINIMIZE, cmdNOP
  };

static struct
{
  const char *name;
  enum cmdids id;
  int flags;
  const char *desc;
} cmds[] =
  { 
    { "quit"    , cmdQUIT      , 0, N_("quit this menu") },
    { "q"       , cmdQUIT      , 0, NULL   },
    { "save"    , cmdSAVE      , 0, N_("save and quit") },
    { "help"    , cmdHELP      , 0, N_("show this help") },
    { "?"       , cmdHELP      , 0, NULL   },
    { "fpr"     , cmdFPR       , 0, N_("show key fingerprint") },
    { "list"    , cmdLIST      , 0, N_("list key and user IDs") },
    { "l"       , cmdLIST      , 0, NULL   },
    { "uid"     , cmdSELUID    , 0, N_("select user ID N") },
    { "key"     , cmdSELKEY    , 0, N_("select subkey N") },
    { "check"   , cmdCHECK     , 0, N_("check signatures") },
    { "c"       , cmdCHECK     , 0, NULL },
    { "cross-certify", cmdBACKSIGN  , KEYEDIT_NOT_SK|KEYEDIT_NEED_SK, NULL },
    { "backsign", cmdBACKSIGN  , KEYEDIT_NOT_SK|KEYEDIT_NEED_SK, NULL },
    { "sign"    , cmdSIGN      , KEYEDIT_NOT_SK|KEYEDIT_TAIL_MATCH,
      N_("sign selected user IDs [* see below for related commands]") },
    { "s"       , cmdSIGN      , KEYEDIT_NOT_SK, NULL },
    /* "lsign" and friends will never match since "sign" comes first
       and it is a tail match.  They are just here so they show up in
       the help menu. */
    { "lsign"   , cmdNOP       , 0, N_("sign selected user IDs locally") },
    { "tsign"   , cmdNOP       , 0,
      N_("sign selected user IDs with a trust signature") },
    { "nrsign"  , cmdNOP       , 0,
      N_("sign selected user IDs with a non-revocable signature") },

    { "debug"   , cmdDEBUG     , 0, NULL },
    { "adduid"  , cmdADDUID    , KEYEDIT_NOT_SK|KEYEDIT_NEED_SK,
      N_("add a user ID") },
    { "addphoto", cmdADDPHOTO  , KEYEDIT_NOT_SK|KEYEDIT_NEED_SK,
      N_("add a photo ID") },
    { "deluid"  , cmdDELUID    , KEYEDIT_NOT_SK,
      N_("delete selected user IDs") },
    /* delphoto is really deluid in disguise */
    { "delphoto", cmdDELUID    , KEYEDIT_NOT_SK, NULL },

    { "addkey"  , cmdADDKEY    , KEYEDIT_NOT_SK|KEYEDIT_NEED_SK,
      N_("add a subkey") },

#ifdef ENABLE_CARD_SUPPORT
    { "addcardkey", cmdADDCARDKEY , KEYEDIT_NOT_SK|KEYEDIT_NEED_SK,
      N_("add a key to a smartcard") },
    { "keytocard", cmdKEYTOCARD , KEYEDIT_NEED_SK|KEYEDIT_ONLY_SK, 
      N_("move a key to a smartcard")},
    { "bkuptocard", cmdBKUPTOCARD , KEYEDIT_NEED_SK|KEYEDIT_ONLY_SK, 
      N_("move a backup key to a smartcard")},
#endif /*ENABLE_CARD_SUPPORT*/

    { "delkey"  , cmdDELKEY    , KEYEDIT_NOT_SK,
      N_("delete selected subkeys") },
    { "addrevoker",cmdADDREVOKER,KEYEDIT_NOT_SK|KEYEDIT_NEED_SK,
      N_("add a revocation key") },
    { "delsig"  , cmdDELSIG    , KEYEDIT_NOT_SK,
      N_("delete signatures from the selected user IDs") },
    { "expire"  , cmdEXPIRE    , KEYEDIT_NOT_SK|KEYEDIT_NEED_SK,
      N_("change the expiration date for the key or selected subkeys") },
    { "primary" , cmdPRIMARY   , KEYEDIT_NOT_SK|KEYEDIT_NEED_SK,
      N_("flag the selected user ID as primary")},
    { "toggle"  , cmdTOGGLE    , KEYEDIT_NEED_SK,
      N_("toggle between the secret and public key listings") },
    { "t"       , cmdTOGGLE    , KEYEDIT_NEED_SK, NULL },
    { "pref"    , cmdPREF      , KEYEDIT_NOT_SK,
      N_("list preferences (expert)")},
    { "showpref", cmdSHOWPREF  , KEYEDIT_NOT_SK,
      N_("list preferences (verbose)") },
    { "setpref" , cmdSETPREF   , KEYEDIT_NOT_SK|KEYEDIT_NEED_SK,
      N_("set preference list for the selected user IDs") },
    /* Alias */
    { "updpref" , cmdSETPREF   , KEYEDIT_NOT_SK|KEYEDIT_NEED_SK, NULL },

    { "keyserver",cmdPREFKS    , KEYEDIT_NOT_SK|KEYEDIT_NEED_SK,
      N_("set the preferred keyserver URL for the selected user IDs")},
    { "notation", cmdNOTATION  , KEYEDIT_NOT_SK|KEYEDIT_NEED_SK,
      N_("set a notation for the selected user IDs")},
    { "passwd"  , cmdPASSWD    , KEYEDIT_NOT_SK|KEYEDIT_NEED_SK,
      N_("change the passphrase") },
    /* Alias */
    { "password", cmdPASSWD    , KEYEDIT_NOT_SK|KEYEDIT_NEED_SK, NULL },

    { "trust"   , cmdTRUST     , KEYEDIT_NOT_SK, N_("change the ownertrust") },
    { "revsig"  , cmdREVSIG    , KEYEDIT_NOT_SK,
      N_("revoke signatures on the selected user IDs") },
    { "revuid"  , cmdREVUID    , KEYEDIT_NOT_SK|KEYEDIT_NEED_SK,
      N_("revoke selected user IDs") },
    /* Alias */
    { "revphoto", cmdREVUID    , KEYEDIT_NOT_SK|KEYEDIT_NEED_SK, NULL },

    { "revkey"  , cmdREVKEY    , KEYEDIT_NOT_SK|KEYEDIT_NEED_SK,
      N_("revoke key or selected subkeys") },
    { "enable"  , cmdENABLEKEY , KEYEDIT_NOT_SK, N_("enable key") },
    { "disable" , cmdDISABLEKEY, KEYEDIT_NOT_SK, N_("disable key") },
    { "showphoto",cmdSHOWPHOTO , 0, N_("show selected photo IDs") },
    { "clean",    cmdCLEAN     , KEYEDIT_NOT_SK,
      N_("compact unusable user IDs and remove unusable signatures from key")},
    { "minimize", cmdMINIMIZE  , KEYEDIT_NOT_SK,
      N_("compact unusable user IDs and remove all signatures from key") },
    { NULL, cmdNONE, 0, NULL }
  };

#ifdef HAVE_LIBREADLINE

/* These two functions are used by readline for command completion. */

static char *
command_generator(const char *text,int state)
{
  static int list_index,len;
  const char *name;

  /* If this is a new word to complete, initialize now.  This includes
     saving the length of TEXT for efficiency, and initializing the
     index variable to 0. */
  if(!state)
    {
      list_index=0;
      len=strlen(text);
    }

  /* Return the next partial match */
  while((name=cmds[list_index].name))
    {
      /* Only complete commands that have help text */
      if(cmds[list_index++].desc && strncmp(name,text,len)==0)
	return strdup(name);
    }

  return NULL;
}

static char **
keyedit_completion(const char *text, int start, int end)
{
  /* If we are at the start of a line, we try and command-complete.
     If not, just do nothing for now. */

  if(start==0)
    return rl_completion_matches(text,command_generator);

  rl_attempted_completion_over=1;

  return NULL;
}
#endif /* HAVE_LIBREADLINE */


void
keyedit_menu( const char *username, STRLIST locusr,
	      STRLIST commands, int quiet, int seckey_check )
{
    enum cmdids cmd = 0;
    int rc = 0;
    KBNODE keyblock = NULL;
    KEYDB_HANDLE kdbhd = NULL;
    KBNODE sec_keyblock = NULL;
    KEYDB_HANDLE sec_kdbhd = NULL;
    KBNODE cur_keyblock;
    char *answer = NULL;
    int redisplay = 1;
    int modified = 0;
    int sec_modified = 0;
    int toggle;
    int have_commands = !!commands;

    if ( opt.command_fd != -1 )
        ;
    else if( opt.batch && !have_commands )
      {
	log_error(_("can't do this in batch mode\n"));
	goto leave;
      }

#ifdef HAVE_W32_SYSTEM
    /* Due to Windows peculiarities we need to make sure that the
       trustdb stale check is done before we open another file
       (i.e. by searching for a key).  In theory we could make sure
       that the files are closed after use but the open/close caches
       inhibits that and flushing the cache right before the stale
       check is not easy to implement.  Thus we take the easy way out
       and run the stale check as early as possible.  Note, that for
       non- W32 platforms it is run indirectly trough a call to
       get_validity ().  */
    check_trustdb_stale ();
#endif

    /* Get the public key */
    rc = get_pubkey_byname (NULL, username, &keyblock, &kdbhd, 1);
    if( rc )
	goto leave;
    if( fix_keyblock( keyblock ) )
	modified++;
    if( collapse_uids( &keyblock ) )
	modified++;
    reorder_keyblock(keyblock);

    if(seckey_check)
      {/* see whether we have a matching secret key */
        PKT_public_key *pk = keyblock->pkt->pkt.public_key;

        sec_kdbhd = keydb_new (1);
        {
            byte afp[MAX_FINGERPRINT_LEN];
            size_t an;

            fingerprint_from_pk (pk, afp, &an);
            while (an < MAX_FINGERPRINT_LEN) 
                afp[an++] = 0;
            rc = keydb_search_fpr (sec_kdbhd, afp);
        }
	if (!rc)
	  {
	    rc = keydb_get_keyblock (sec_kdbhd, &sec_keyblock);
	    if (rc)
	      {
		log_error (_("error reading secret keyblock \"%s\": %s\n"),
			   username, g10_errstr(rc));
	      }
            else
	      {
                merge_keys_and_selfsig( sec_keyblock );
                if( fix_keyblock( sec_keyblock ) )
		  sec_modified++;
	      }
	  }

        if (rc) {
            sec_keyblock = NULL;
            keydb_release (sec_kdbhd); sec_kdbhd = NULL;
            rc = 0;
        }

	if( sec_keyblock && !quiet )
	  tty_printf(_("Secret key is available.\n"));
    }

    toggle = 0;
    cur_keyblock = keyblock;
    for(;;) { /* main loop */
	int i, arg_number, photo;
        const char *arg_string = "";
	char *p;
	PKT_public_key *pk=keyblock->pkt->pkt.public_key;

	tty_printf("\n");

	if( redisplay && !quiet )
	  {
	    show_key_with_all_names( cur_keyblock, 0, 1, 0, 1, 0 );
	    tty_printf("\n");
	    redisplay = 0;
	  }
	do {
	    xfree(answer);
	    if( have_commands ) {
		if( commands ) {
		    answer = xstrdup( commands->d );
		    commands = commands->next;
		}
		else if( opt.batch ) {
		    answer = xstrdup("quit");
		}
		else
		    have_commands = 0;
	    }
	    if( !have_commands )
	      {
		tty_enable_completion(keyedit_completion);
		answer = cpr_get_no_help("keyedit.prompt", _("Command> "));
		cpr_kill_prompt();
		tty_disable_completion();
	      }
	    trim_spaces(answer);
	} while( *answer == '#' );

	arg_number = 0; /* Yes, here is the init which egcc complains about */
	photo = 0; /* This too */
	if( !*answer )
	    cmd = cmdLIST;
	else if( *answer == CONTROL_D )
	    cmd = cmdQUIT;
	else if( digitp(answer ) ) {
	    cmd = cmdSELUID;
	    arg_number = atoi(answer);
	}
	else {
	    if( (p=strchr(answer,' ')) ) {
		*p++ = 0;
		trim_spaces(answer);
		trim_spaces(p);
		arg_number = atoi(p);
                arg_string = p;
	    }

	    for(i=0; cmds[i].name; i++ )
	      {
		if(cmds[i].flags & KEYEDIT_TAIL_MATCH)
		  {
		    size_t l=strlen(cmds[i].name);
		    size_t a=strlen(answer);
		    if(a>=l)
		      {
			if(ascii_strcasecmp(&answer[a-l],cmds[i].name)==0)
			  {
			    answer[a-l]='\0';
			    break;
			  }
		      }
		  }
		else if( !ascii_strcasecmp( answer, cmds[i].name ) )
		  break;
	      }
	    if((cmds[i].flags & KEYEDIT_NEED_SK) && !sec_keyblock )
	      {
		tty_printf(_("Need the secret key to do this.\n"));
		cmd = cmdNOP;
	      }
	    else if(((cmds[i].flags & KEYEDIT_NOT_SK) && sec_keyblock
		     && toggle)
                    ||((cmds[i].flags & KEYEDIT_ONLY_SK) && sec_keyblock
		       && !toggle))
	      {
		tty_printf(_("Please use the command \"toggle\" first.\n"));
		cmd = cmdNOP;
	      }
	    else
	      cmd = cmds[i].id;
	}
	switch( cmd )
	  {
	  case cmdHELP:
	    for(i=0; cmds[i].name; i++ )
	      {
		if((cmds[i].flags & KEYEDIT_NEED_SK) && !sec_keyblock )
		  ; /* skip if we do not have the secret key */
		else if( cmds[i].desc )
		  tty_printf("%-11s %s\n", cmds[i].name, _(cmds[i].desc) );
	      }

	    tty_printf("\n");
	    tty_printf(_(
"* The `sign' command may be prefixed with an `l' for local "
"signatures (lsign),\n"
"  a `t' for trust signatures (tsign), an `nr' for non-revocable signatures\n"
"  (nrsign), or any combination thereof (ltsign, tnrsign, etc.).\n"));

	    break;

	  case cmdLIST:
	    redisplay = 1;
	    break;

	  case cmdFPR:
	    show_key_and_fingerprint( keyblock );
	    break;

	  case cmdSELUID:
	    if(strlen(arg_string)==NAMEHASH_LEN*2)
	      redisplay=menu_select_uid_namehash(cur_keyblock,arg_string);
	    else
	      redisplay=menu_select_uid(cur_keyblock,arg_number);
	    break;

	  case cmdSELKEY:
	    if( menu_select_key( cur_keyblock, arg_number ) )
		redisplay = 1;
	    break;

	  case cmdCHECK:
	    /* we can only do this with the public key becuase the
	     * check functions can't cope with secret keys and it
	     * is questionable whether this would make sense at all */
	    check_all_keysigs( keyblock, count_selected_uids(keyblock) );
	    break;

	  case cmdSIGN: /* sign (only the public key) */
	    {
	      int localsig=0,nonrevokesig=0,trustsig=0,interactive=0;

	      if( pk->is_revoked )
		{
		  tty_printf(_("Key is revoked."));

		  if(opt.expert)
		    {
		      tty_printf("  ");
		      if(!cpr_get_answer_is_yes("keyedit.sign_revoked.okay",
						_("Are you sure you still want"
						  " to sign it? (y/N) ")))
			break;
		    }
		  else
		    {
		      tty_printf(_("  Unable to sign.\n"));
		      break;
		    }
		}

	      if(count_uids(keyblock) > 1 && !count_selected_uids(keyblock)
		 && !cpr_get_answer_is_yes("keyedit.sign_all.okay",
					   _("Really sign all user IDs?"
					     " (y/N) ")))
                {
                  if(opt.interactive)
		    interactive=1;
		  else
                    {
		      tty_printf(_("Hint: Select the user IDs to sign\n"));
                      have_commands = 0;
                      break;
                    }

                }
	      /* What sort of signing are we doing? */
	      if(!parse_sign_type(answer,&localsig,&nonrevokesig,&trustsig))
		{
		  tty_printf(_("Unknown signature type `%s'\n"),answer);
		  break;
		}

	      sign_uids(keyblock, locusr, &modified,
			localsig, nonrevokesig, trustsig, interactive);
	    }
	    break;

	  case cmdDEBUG:
	    dump_kbnode( cur_keyblock );
	    break;

	  case cmdTOGGLE:
	    toggle = !toggle;
	    cur_keyblock = toggle? sec_keyblock : keyblock;
	    redisplay = 1;
	    break;

	  case cmdADDPHOTO:
            if (RFC2440 || RFC1991 || PGP2)
              {
                tty_printf(
                   _("This command is not allowed while in %s mode.\n"),
		   RFC2440?"OpenPGP":PGP2?"PGP2":"RFC-1991");
                break;
              }
	    photo=1;
	    /* fall through */

	  case cmdADDUID:
	    if( menu_adduid( keyblock, sec_keyblock, photo, arg_string ) )
	      {
	        update_trust = 1;
		redisplay = 1;
		sec_modified = modified = 1;
		merge_keys_and_selfsig( sec_keyblock );
		merge_keys_and_selfsig( keyblock );
	      }
	    break;

	  case cmdDELUID: {
		int n1;

		if( !(n1=count_selected_uids(keyblock)) )
		    tty_printf(_("You must select at least one user ID.\n"));
		else if( real_uids_left(keyblock) < 1 )
		    tty_printf(_("You can't delete the last user ID!\n"));
		else if( cpr_get_answer_is_yes("keyedit.remove.uid.okay",
	       	n1 > 1? _("Really remove all selected user IDs? (y/N) ")
			    : _("Really remove this user ID? (y/N) ")
		       ) ) {
		    menu_deluid( keyblock, sec_keyblock );
		    redisplay = 1;
		    modified = 1;
		    if( sec_keyblock )
		       sec_modified = 1;
		}
	    }
	    break;

	  case cmdDELSIG: {
		int n1;

		if( !(n1=count_selected_uids(keyblock)) )
		    tty_printf(_("You must select at least one user ID.\n"));
		else if( menu_delsig( keyblock ) ) {
		    /* no redisplay here, because it may scroll away some
		     * status output of delsig */
		    modified = 1;
		}
	    }
	    break;

	  case cmdADDKEY:
	    if( generate_subkeypair( keyblock, sec_keyblock ) ) {
		redisplay = 1;
		sec_modified = modified = 1;
		merge_keys_and_selfsig( sec_keyblock );
		merge_keys_and_selfsig( keyblock );
	    }
	    break;

#ifdef ENABLE_CARD_SUPPORT
	  case cmdADDCARDKEY:
	    if (card_generate_subkey (keyblock, sec_keyblock)) {
		redisplay = 1;
		sec_modified = modified = 1;
		merge_keys_and_selfsig( sec_keyblock );
		merge_keys_and_selfsig( keyblock );
	    }
	    break;

        case cmdKEYTOCARD:
	  {
	    KBNODE node=NULL;
	    switch ( count_selected_keys (sec_keyblock) )
	      {
	      case 0:
		if (cpr_get_answer_is_yes("keyedit.keytocard.use_primary",
				     _("Really move the primary key? (y/N) ")))
		  node = sec_keyblock;
		break;
	      case 1:
		for (node = sec_keyblock; node; node = node->next )
		  {
		    if (node->pkt->pkttype == PKT_SECRET_SUBKEY 
			&& node->flag & NODFLG_SELKEY)
		      break;
		  }
		break;
	      default:
		tty_printf(_("You must select exactly one key.\n"));
		break;
	      }
	    if (node)
	      {
		PKT_public_key *xxpk = find_pk_from_sknode (keyblock, node);
		if (card_store_subkey (node, xxpk?xxpk->pubkey_usage:0))
		  {
		    redisplay = 1;
		    sec_modified = 1;
		  }
	      }
	  }
          break;

        case cmdBKUPTOCARD:
	  {
            /* Ask for a filename, check whether this is really a
               backup key as generated by the card generation, parse
               that key and store it on card. */
	    KBNODE node;
            const char *fname;
            PACKET *pkt;
            IOBUF a;

            fname = arg_string;
            if (!*fname)
              {
                tty_printf (_("Command expects a filename argument\n"));
                break;
              }

            /* Open that file.  */
            a = iobuf_open (fname);
            if (a && is_secured_file (iobuf_get_fd (a)))
              {
                iobuf_close (a);
                a = NULL;
                errno = EPERM;
              }
            if (!a)
              {
	        tty_printf (_("Can't open `%s': %s\n"),
                            fname, strerror(errno));
                break;
              }
            
            /* Parse and check that file.  */
            pkt = xmalloc (sizeof *pkt);
            init_packet (pkt);
            rc = parse_packet (a, pkt);
            iobuf_close (a);
            iobuf_ioctl (NULL, 2, 0, (char*)fname); /* (invalidate cache).  */
            if (!rc 
                && pkt->pkttype != PKT_SECRET_KEY 
                && pkt->pkttype != PKT_SECRET_SUBKEY)
              rc = G10ERR_NO_SECKEY;
            if (rc)
              {
                tty_printf(_("Error reading backup key from `%s': %s\n"),
                           fname, g10_errstr (rc));
                free_packet (pkt);
                xfree (pkt);
                break;
              }
            node = new_kbnode (pkt);

            /* Store it.  */
            if (card_store_subkey (node, 0))
              {
                redisplay = 1;
                sec_modified = 1;
              }
            release_kbnode (node);
	  }
          break;

#endif /* ENABLE_CARD_SUPPORT */

	  case cmdDELKEY: {
		int n1;

		if( !(n1=count_selected_keys( keyblock )) )
		    tty_printf(_("You must select at least one key.\n"));
		else if( !cpr_get_answer_is_yes( "keyedit.remove.subkey.okay",
		       n1 > 1?
		   _("Do you really want to delete the selected keys? (y/N) "):
			_("Do you really want to delete this key? (y/N) ")
		       ))
		    ;
		else {
		    menu_delkey( keyblock, sec_keyblock );
		    redisplay = 1;
		    modified = 1;
		    if( sec_keyblock )
		       sec_modified = 1;
		}
	    }
	    break;

	  case cmdADDREVOKER:
	    {
	      int sensitive=0;

	      if(ascii_strcasecmp(arg_string,"sensitive")==0)
		sensitive=1;
	      if( menu_addrevoker( keyblock, sec_keyblock, sensitive ) ) {
		redisplay = 1;
		sec_modified = modified = 1;
		merge_keys_and_selfsig( sec_keyblock );
		merge_keys_and_selfsig( keyblock );
	      }
	    }
	    break;

	  case cmdREVUID: {
		int n1;

		if( !(n1=count_selected_uids(keyblock)) )
		    tty_printf(_("You must select at least one user ID.\n"));
		else if( cpr_get_answer_is_yes(
			    "keyedit.revoke.uid.okay",
		       n1 > 1? _("Really revoke all selected user IDs? (y/N) ")
		             : _("Really revoke this user ID? (y/N) ")
		       ) ) {
		  if(menu_revuid(keyblock,sec_keyblock))
		    {
		      modified=1;
		      redisplay=1;
<<<<<<< HEAD
		    }
		}
	    }
	    break;

	  case cmdREVKEY:
	    {
	      int n1;

	      if( !(n1=count_selected_keys( keyblock )) )
		{
		  if(cpr_get_answer_is_yes("keyedit.revoke.subkey.okay",
					   _("Do you really want to revoke"
					     " the entire key? (y/N) ")))
		    {
		      if(menu_revkey(keyblock,sec_keyblock))
			modified=1;

		      redisplay=1;
=======
>>>>>>> 6d77c76e
		    }
		}
	      else if(cpr_get_answer_is_yes("keyedit.revoke.subkey.okay",
					    n1 > 1?
					    _("Do you really want to revoke"
					      " the selected subkeys? (y/N) "):
					    _("Do you really want to revoke"
					      " this subkey? (y/N) ")))
		{
		  if( menu_revsubkey( keyblock, sec_keyblock ) )
		    modified = 1;

		  redisplay = 1;
		}

	      if(modified)
		merge_keys_and_selfsig( keyblock );
	    }
	    break;

	  case cmdREVKEY:
	    {
	      int n1;

	      if( !(n1=count_selected_keys( keyblock )) )
		{
		  if(cpr_get_answer_is_yes("keyedit.revoke.subkey.okay",
					   _("Do you really want to revoke"
					     " the entire key? (y/N) ")))
		    {
		      if(menu_revkey(keyblock,sec_keyblock))
			modified=1;

		      redisplay=1;
		    }
		}
	      else if(cpr_get_answer_is_yes("keyedit.revoke.subkey.okay",
					    n1 > 1?
					    _("Do you really want to revoke"
					      " the selected subkeys? (y/N) "):
					    _("Do you really want to revoke"
					      " this subkey? (y/N) ")))
		{
		  if( menu_revsubkey( keyblock, sec_keyblock ) )
		    modified = 1;

		  redisplay = 1;
		}

	      if(modified)
		merge_keys_and_selfsig( keyblock );
	    }
	    break;

	  case cmdEXPIRE:
	    if( menu_expire( keyblock, sec_keyblock ) )
	      {
		merge_keys_and_selfsig( sec_keyblock );
		merge_keys_and_selfsig( keyblock );
		sec_modified = 1;
		modified = 1;
		redisplay = 1;
	      }
	    break;

	  case cmdBACKSIGN:
	    if(menu_backsign(keyblock,sec_keyblock))
	      {
		sec_modified = 1;
		modified = 1;
		redisplay = 1;
	      }
	    break;

	  case cmdPRIMARY:
	    if( menu_set_primary_uid ( keyblock, sec_keyblock ) ) {
		merge_keys_and_selfsig( keyblock );
		modified = 1;
		redisplay = 1;
	    }
	    break;

	  case cmdPASSWD:
	    if( change_passphrase( sec_keyblock ) )
		sec_modified = 1;
	    break;

	  case cmdTRUST:
	    if(opt.trust_model==TM_EXTERNAL)
	      {
		tty_printf(_("Owner trust may not be set while "
			     "using an user provided trust database\n"));
		break;
	      }

	    show_key_with_all_names( keyblock, 0, 0, 0, 1, 0 );
	    tty_printf("\n");
	    if( edit_ownertrust( find_kbnode( keyblock,
                                 PKT_PUBLIC_KEY )->pkt->pkt.public_key, 1 ) ) {
		redisplay = 1;
		/* No real need to set update_trust here as
		   edit_ownertrust() calls revalidation_mark()
		   anyway. */
		update_trust=1;
            }
	    break;

	  case cmdPREF:
	    {
	      int count=count_selected_uids(keyblock);
	      assert(keyblock->pkt->pkttype==PKT_PUBLIC_KEY);
	      show_names(keyblock,keyblock->pkt->pkt.public_key,
			 count?NODFLG_SELUID:0,1);
	    }
	    break;

	  case cmdSHOWPREF:
	    {
	      int count=count_selected_uids(keyblock);
	      assert(keyblock->pkt->pkttype==PKT_PUBLIC_KEY);
	      show_names(keyblock,keyblock->pkt->pkt.public_key,
			 count?NODFLG_SELUID:0,2);
	    }
	    break;

          case cmdSETPREF:
	    {
	      PKT_user_id *tempuid;

	      keygen_set_std_prefs(!*arg_string?"default" : arg_string, 0);

	      tempuid=keygen_get_std_prefs();
	      tty_printf(_("Set preference list to:\n"));
	      show_prefs(tempuid,NULL,1);
	      free_user_id(tempuid);

	      if(cpr_get_answer_is_yes("keyedit.setpref.okay",
				       count_selected_uids (keyblock)?
				       _("Really update the preferences"
					 " for the selected user IDs? (y/N) "):
				       _("Really update the preferences? (y/N) ")))
		{
		  if ( menu_set_preferences (keyblock, sec_keyblock) )
		    {
		      merge_keys_and_selfsig (keyblock);
		      modified = 1;
		      redisplay = 1;
		    }
		}
	    }
	    break;

	  case cmdPREFKS:
	    if( menu_set_keyserver_url ( *arg_string?arg_string:NULL,
					 keyblock, sec_keyblock ) )
	      {
		merge_keys_and_selfsig( keyblock );
		modified = 1;
		redisplay = 1;
	      }
	    break;

	  case cmdNOTATION:
	    if( menu_set_notation ( *arg_string?arg_string:NULL,
				    keyblock, sec_keyblock ) )
	      {
		merge_keys_and_selfsig( keyblock );
		modified = 1;
		redisplay = 1;
	      }
	    break;

	  case cmdNOP:
	    break;

	  case cmdREVSIG:
	    if( menu_revsig( keyblock ) ) {
		redisplay = 1;
		modified = 1;
	    }
	    break;

	  case cmdENABLEKEY:
	  case cmdDISABLEKEY:
	    if( enable_disable_key( keyblock, cmd == cmdDISABLEKEY ) ) {
		redisplay = 1;
		modified = 1;
	    }
	    break;

	  case cmdSHOWPHOTO:
	    menu_showphoto(keyblock);
	    break;

	  case cmdCLEAN:
	    redisplay=modified=menu_clean(keyblock,0);
	    break;

	  case cmdMINIMIZE:
	    redisplay=modified=menu_clean(keyblock,1);
	    break;

	  case cmdQUIT:
	    if( have_commands )
		goto leave;
	    if( !modified && !sec_modified )
		goto leave;
	    if( !cpr_get_answer_is_yes("keyedit.save.okay",
					_("Save changes? (y/N) ")) ) {
		if( cpr_enabled()
		    || cpr_get_answer_is_yes("keyedit.cancel.okay",
					     _("Quit without saving? (y/N) ")))
		    goto leave;
		break;
	    }
	    /* fall thru */
	  case cmdSAVE:
	    if( modified || sec_modified  ) {
		if( modified ) {
		    rc = keydb_update_keyblock (kdbhd, keyblock);
		    if( rc ) {
			log_error(_("update failed: %s\n"), g10_errstr(rc) );
			break;
		    }
		}
		if( sec_modified ) {
		    rc = keydb_update_keyblock (sec_kdbhd, sec_keyblock );
		    if( rc ) {
			log_error( _("update secret failed: %s\n"),
                                   g10_errstr(rc) );
			break;
		    }
		}
	    }
	    else
		tty_printf(_("Key not changed so no update needed.\n"));

	    if( update_trust )
	      {
		revalidation_mark ();
		update_trust=0;
	      }
	    goto leave;

	  case cmdINVCMD:
	  default:
	    tty_printf("\n");
	    tty_printf(_("Invalid command  (try \"help\")\n"));
	    break;
	}
    } /* end main loop */

  leave:
    release_kbnode( keyblock );
    release_kbnode( sec_keyblock );
    keydb_release (kdbhd);
    xfree(answer);
}

static void
tty_print_notations(int indent,PKT_signature *sig)
{
  int first=1;
  struct notation *notation,*nd;

  if(indent<0)
    {
      first=0;
      indent=-indent;
    }

  notation=sig_to_notation(sig);

  for(nd=notation;nd;nd=nd->next)
    {
      if(!first)
	tty_printf("%*s",indent,"");
      else
	first=0;

      tty_print_utf8_string(nd->name,strlen(nd->name));
      tty_printf("=");
      tty_print_utf8_string(nd->value,strlen(nd->value));
      tty_printf("\n");
    }

  free_notation(notation);
}

/****************
 * show preferences of a public keyblock.
 */
static void
show_prefs (PKT_user_id *uid, PKT_signature *selfsig, int verbose)
{
    const prefitem_t fake={0,0};
    const prefitem_t *prefs;
    int i;

    if( !uid )
        return;

    if( uid->prefs )
        prefs=uid->prefs;
    else if(verbose)
        prefs=&fake;
    else
      return;

    if (verbose) {
        int any, des_seen=0, sha1_seen=0, uncomp_seen=0;

        tty_printf ("     ");
	tty_printf (_("Cipher: "));
        for(i=any=0; prefs[i].type; i++ ) {
            if( prefs[i].type == PREFTYPE_SYM ) {
                const char *s = gcry_cipher_algo_name (prefs[i].value);
                
                if (any)
                    tty_printf (", ");
                any = 1;
                /* We don't want to display strings for experimental algos */
                if (s && prefs[i].value < 100 )
                    tty_printf ("%s", s );
                else
                    tty_printf ("[%d]", prefs[i].value);
                if (prefs[i].value == CIPHER_ALGO_3DES )
                    des_seen = 1;
            }    
        }
        if (!des_seen) {
            if (any)
                tty_printf (", ");
            tty_printf ("%s", gcry_cipher_algo_name (CIPHER_ALGO_3DES));
        }
        tty_printf ("\n     ");
	tty_printf (_("Digest: "));
        for(i=any=0; prefs[i].type; i++ ) {
            if( prefs[i].type == PREFTYPE_HASH ) {
                const char *s = gcry_md_algo_name (prefs[i].value);
                
                if (any)
                    tty_printf (", ");
                any = 1;
                /* We don't want to display strings for experimental algos */
                if (s && prefs[i].value < 100 )
                    tty_printf ("%s", s );
                else
                    tty_printf ("[%d]", prefs[i].value);
                if (prefs[i].value == DIGEST_ALGO_SHA1 )
                    sha1_seen = 1;
            }
        }
        if (!sha1_seen) {
            if (any)
                tty_printf (", ");
            tty_printf ("%s", gcry_md_algo_name (DIGEST_ALGO_SHA1));
        }
        tty_printf ("\n     ");
	tty_printf (_("Compression: "));
        for(i=any=0; prefs[i].type; i++ ) {
            if( prefs[i].type == PREFTYPE_ZIP ) {
                const char *s=compress_algo_to_string(prefs[i].value);
                
                if (any)
                    tty_printf (", ");
                any = 1;
                /* We don't want to display strings for experimental algos */
                if (s && prefs[i].value < 100 )
                    tty_printf ("%s", s );
                else
                    tty_printf ("[%d]", prefs[i].value);
                if (prefs[i].value == COMPRESS_ALGO_NONE )
                    uncomp_seen = 1;
            }
        }
        if (!uncomp_seen) {
            if (any)
                tty_printf (", ");
	    else {
	      tty_printf ("%s",compress_algo_to_string(COMPRESS_ALGO_ZIP));
	      tty_printf (", ");
	    }
	    tty_printf ("%s",compress_algo_to_string(COMPRESS_ALGO_NONE));
        }
	if(uid->flags.mdc || !uid->flags.ks_modify)
	  {
	    tty_printf ("\n     ");
	    tty_printf (_("Features: "));
	    any=0;
	    if(uid->flags.mdc)
	      {
		tty_printf ("MDC");
		any=1;
	      }
	    if(!uid->flags.ks_modify)
	      {
		if(any)
		  tty_printf (", ");
		tty_printf (_("Keyserver no-modify"));
	      }
	  }
	tty_printf("\n");

	if(selfsig)
	  {
	    const byte *pref_ks;
	    size_t pref_ks_len;

	    pref_ks=parse_sig_subpkt(selfsig->hashed,
				     SIGSUBPKT_PREF_KS,&pref_ks_len);
	    if(pref_ks && pref_ks_len)
	      {
		tty_printf ("     ");
		tty_printf(_("Preferred keyserver: "));
		tty_print_utf8_string(pref_ks,pref_ks_len);
		tty_printf("\n");
	      }

	    if(selfsig->flags.notation)
	      {
		tty_printf ("     ");
		tty_printf(_("Notations: "));
		tty_print_notations(5+strlen(_("Notations: ")),selfsig);
	      }
	  }
    }
    else {
        tty_printf("    ");
        for(i=0; prefs[i].type; i++ ) {
            tty_printf( " %c%d", prefs[i].type == PREFTYPE_SYM   ? 'S' :
                                 prefs[i].type == PREFTYPE_HASH  ? 'H' :
                                 prefs[i].type == PREFTYPE_ZIP ? 'Z':'?',
                                 prefs[i].value);
        }
        if (uid->flags.mdc)
            tty_printf (" [mdc]");
        if (!uid->flags.ks_modify)
            tty_printf (" [no-ks-modify]");
        tty_printf("\n");
    }
}

/* This is the version of show_key_with_all_names used when
   opt.with_colons is used.  It prints all available data in a easy to
   parse format and does not translate utf8 */
static void
show_key_with_all_names_colon (KBNODE keyblock)
{
  KBNODE node;
  int i, j, ulti_hack=0;
  byte pk_version=0;
  PKT_public_key *primary=NULL;

  /* the keys */
  for ( node = keyblock; node; node = node->next )
    {
      if (node->pkt->pkttype == PKT_PUBLIC_KEY
          || (node->pkt->pkttype == PKT_PUBLIC_SUBKEY) )
        {
          PKT_public_key *pk = node->pkt->pkt.public_key;
          u32 keyid[2];

          if (node->pkt->pkttype == PKT_PUBLIC_KEY)
            {
              pk_version = pk->version;
	      primary=pk;
	    }

          keyid_from_pk (pk, keyid);

          fputs (node->pkt->pkttype == PKT_PUBLIC_KEY?"pub:":"sub:", stdout);
          if (!pk->is_valid)
            putchar ('i');
          else if (pk->is_revoked)
            putchar ('r');
          else if (pk->has_expired)
            putchar ('e');
          else if (!(opt.fast_list_mode || opt.no_expensive_trust_checks ))
	    {
	      int trust = get_validity_info (pk, NULL);
	      if(trust=='u')
		ulti_hack=1;
	      putchar (trust);
	    }

          printf (":%u:%d:%08lX%08lX:%lu:%lu::",
                  nbits_from_pk (pk),
                  pk->pubkey_algo,
                  (ulong)keyid[0], (ulong)keyid[1],
                  (ulong)pk->timestamp,
                  (ulong)pk->expiredate );
          if (node->pkt->pkttype==PKT_PUBLIC_KEY
	      && !(opt.fast_list_mode || opt.no_expensive_trust_checks ))
	    putchar(get_ownertrust_info (pk));
          putchar(':');
          putchar('\n');
          
          print_fingerprint (pk, NULL, 0);
	  print_revokers(pk);
        }
    }
  
    /* the user ids */
    i = 0;
    for (node = keyblock; node; node = node->next) 
      {
	if ( node->pkt->pkttype == PKT_USER_ID )
          {
            PKT_user_id *uid = node->pkt->pkt.user_id;

	    ++i;

	    if(uid->attrib_data)
	      printf("uat:");
	    else
	      printf("uid:");

	    if ( uid->is_revoked )
	      printf("r::::::::");
	    else if ( uid->is_expired )
	      printf("e::::::::");
	    else if ( opt.fast_list_mode || opt.no_expensive_trust_checks )
	      printf("::::::::");
	    else
	      {
		int uid_validity;

		if( primary && !ulti_hack )
		  uid_validity = get_validity_info( primary, uid );
		else
		  uid_validity = 'u';
		printf("%c::::::::",uid_validity);
	      }

	    if(uid->attrib_data)
	      printf ("%u %lu",uid->numattribs,uid->attrib_len);
	    else
	      print_string (stdout, uid->name, uid->len, ':');

            putchar (':');
            /* signature class */
            putchar (':');
            /* capabilities */
            putchar (':');
            /* preferences */
            if (pk_version>3 || uid->selfsigversion>3)
              {
                const prefitem_t *prefs = uid->prefs;
                
                for (j=0; prefs && prefs[j].type; j++)
                  {
                    if (j)
                      putchar (' ');
                    printf ("%c%d", prefs[j].type == PREFTYPE_SYM   ? 'S' :
                            prefs[j].type == PREFTYPE_HASH  ? 'H' :
                            prefs[j].type == PREFTYPE_ZIP ? 'Z':'?',
                            prefs[j].value);
                  } 
                if (uid->flags.mdc)
                  printf (",mdc");
                if (!uid->flags.ks_modify)
                  printf (",no-ks-modify");
              } 
            putchar (':');
            /* flags */
            printf ("%d,", i);
            if (uid->is_primary)
              putchar ('p');
            if (uid->is_revoked)
              putchar ('r');
            if (uid->is_expired)
              putchar ('e');
            if ((node->flag & NODFLG_SELUID))
              putchar ('s');
            if ((node->flag & NODFLG_MARK_A))
              putchar ('m');
            putchar (':');
            putchar('\n');
          }
      }
}

static void
show_names(KBNODE keyblock,PKT_public_key *pk,unsigned int flag,int with_prefs)
{
  KBNODE node;
  int i=0;

  for( node = keyblock; node; node = node->next )
    {
      if( node->pkt->pkttype == PKT_USER_ID
	  && !is_deleted_kbnode(node))
	{
	  PKT_user_id *uid = node->pkt->pkt.user_id;
	  ++i;
	  if(!flag || (flag && (node->flag & flag)))
	    {
	      if(!(flag&NODFLG_MARK_A) && pk)
		tty_printf("%s ",uid_trust_string_fixed(pk,uid));

	      if( flag & NODFLG_MARK_A )
		tty_printf("     ");
	      else if( node->flag & NODFLG_SELUID )
		tty_printf("(%d)* ", i);
	      else if( uid->is_primary )
		tty_printf("(%d). ", i);
	      else
		tty_printf("(%d)  ", i);
	      tty_print_utf8_string( uid->name, uid->len );
	      tty_printf("\n");
	      if(with_prefs && pk)
		{
		  if(pk->version>3 || uid->selfsigversion>3)
		    {
		      PKT_signature *selfsig=NULL;
		      KBNODE signode;

		      for(signode=node->next;
			  signode && signode->pkt->pkttype==PKT_SIGNATURE;
			  signode=signode->next)
			{
			  if(signode->pkt->pkt.signature->
			     flags.chosen_selfsig)
			    {
			      selfsig=signode->pkt->pkt.signature;
			      break;
			    }
			}

		      show_prefs (uid, selfsig, with_prefs == 2);
		    }
		  else
		    tty_printf(_("There are no preferences on a"
				 " PGP 2.x-style user ID.\n"));
		}
	    }
	}
    }
}

/****************
 * Display the key a the user ids, if only_marked is true, do only
 * so for user ids with mark A flag set and dont display the index number
 */
static void
show_key_with_all_names( KBNODE keyblock, int only_marked, int with_revoker,
			 int with_fpr, int with_subkeys, int with_prefs )
{
    KBNODE node;
    int i;
    int do_warn = 0;
    byte pk_version=0;
    PKT_public_key *primary=NULL;

    if (opt.with_colons)
      {
        show_key_with_all_names_colon (keyblock);
        return;
      }

    /* the keys */
    for( node = keyblock; node; node = node->next ) {
	if( node->pkt->pkttype == PKT_PUBLIC_KEY
	    || (with_subkeys && node->pkt->pkttype == PKT_PUBLIC_SUBKEY
		&& !is_deleted_kbnode(node)) ) {
	    PKT_public_key *pk = node->pkt->pkt.public_key;
	    const char *otrust="err",*trust="err";

	    if( node->pkt->pkttype == PKT_PUBLIC_KEY ) {
		/* do it here, so that debug messages don't clutter the
		 * output */
                static int did_warn = 0;

                trust = get_validity_string (pk, NULL);
		otrust = get_ownertrust_string (pk);

                /* Show a warning once */
                if (!did_warn
                    && (get_validity (pk, NULL) & TRUST_FLAG_PENDING_CHECK)) {
                    did_warn = 1;
                    do_warn = 1;
                }

		pk_version=pk->version;
		primary=pk;
	    }

	    if(pk->is_revoked)
	      {
		char *user=get_user_id_string_native(pk->revoked.keyid);
<<<<<<< HEAD
		const char *algo=pubkey_algo_to_string(pk->revoked.algo);
=======
		const char *algo = gcry_pk_algo_name (pk->revoked.algo);
>>>>>>> 6d77c76e
		tty_printf(_("This key was revoked on %s by %s key %s\n"),
			   revokestr_from_pk(pk),algo?algo:"?",user);
		xfree(user);
	      }

	    if(with_revoker)
	      {
	        if( !pk->revkey && pk->numrevkeys )
		  BUG();
	        else
		  for(i=0;i<pk->numrevkeys;i++)
		    {
		      u32 r_keyid[2];
		      char *user;
<<<<<<< HEAD
		      const char *algo=
			pubkey_algo_to_string(pk->revkey[i].algid);

=======
		      const char *algo;

                      algo = gcry_pk_algo_name (pk->revkey[i].algid);
>>>>>>> 6d77c76e
		      keyid_from_fingerprint(pk->revkey[i].fpr,
					     MAX_FINGERPRINT_LEN,r_keyid);

		      user=get_user_id_string_native(r_keyid);
		      tty_printf(_("This key may be revoked by %s key %s"),
				 algo?algo:"?",user);

		      if(pk->revkey[i].class&0x40)
			{
			  tty_printf(" ");
			  tty_printf(_("(sensitive)"));
			}

		      tty_printf ("\n");
		      xfree(user);
		    }
	      }

	    keyid_from_pk(pk,NULL);
	    tty_printf("%s%c %4u%c/%s  ",
		       node->pkt->pkttype == PKT_PUBLIC_KEY? "pub":"sub",
		       (node->flag & NODFLG_SELKEY)? '*':' ',
		       nbits_from_pk( pk ),
		       pubkey_letter( pk->pubkey_algo ),
		       keystr(pk->keyid));

	    tty_printf(_("created: %s"),datestr_from_pk(pk));
	    tty_printf("  ");
	    if(pk->is_revoked)
	      tty_printf(_("revoked: %s"),revokestr_from_pk(pk));
	    else if(pk->has_expired)
	      tty_printf(_("expired: %s"),expirestr_from_pk(pk));
	    else
	      tty_printf(_("expires: %s"),expirestr_from_pk(pk));
	    tty_printf("  ");
            tty_printf(_("usage: %s"),usagestr_from_pk(pk));
	    tty_printf("\n");

	    if( node->pkt->pkttype == PKT_PUBLIC_KEY )
	      {
		if(opt.trust_model!=TM_ALWAYS)
		  {
		    tty_printf("%*s", (int)keystrlen()+13,"");
		    /* Ownertrust is only meaningful for the PGP or
		       classic trust models */
		    if(opt.trust_model==TM_PGP || opt.trust_model==TM_CLASSIC)
		      {
			int width=14-strlen(otrust);
			if(width<=0)
			  width=1;
			tty_printf(_("trust: %s"), otrust);
			tty_printf("%*s",width,"");
		      }
		    
		    tty_printf(_("validity: %s"), trust );
		    tty_printf("\n");
		  }
		if( node->pkt->pkttype == PKT_PUBLIC_KEY
		    && (get_ownertrust (pk)&TRUST_FLAG_DISABLED))
		  {
		    tty_printf("*** ");
		    tty_printf(_("This key has been disabled"));
		    tty_printf("\n");
		  }
	      }

	    if( node->pkt->pkttype == PKT_PUBLIC_KEY && with_fpr )
	      {
		print_fingerprint ( pk, NULL, 2 );
		tty_printf("\n");
	      }
	}
	else if( node->pkt->pkttype == PKT_SECRET_KEY
	    || (with_subkeys && node->pkt->pkttype == PKT_SECRET_SUBKEY) )
	  {
	    PKT_secret_key *sk = node->pkt->pkt.secret_key;
	    tty_printf("%s%c %4u%c/%s  ",
		       node->pkt->pkttype == PKT_SECRET_KEY? "sec":"ssb",
		       (node->flag & NODFLG_SELKEY)? '*':' ',
		       nbits_from_sk( sk ),
		       pubkey_letter( sk->pubkey_algo ),
		       keystr_from_sk(sk));
	    tty_printf(_("created: %s"),datestr_from_sk(sk));
	    tty_printf("  ");
	    tty_printf(_("expires: %s"),expirestr_from_sk(sk));
	    tty_printf("\n");
            if (sk->is_protected && sk->protect.s2k.mode == 1002)
              {
		tty_printf("                     ");
                tty_printf(_("card-no: ")); 
                if (sk->protect.ivlen == 16
                    && !memcmp (sk->protect.iv, "\xD2\x76\x00\x01\x24\x01", 6))
                  { /* This is an OpenPGP card. */
                    for (i=8; i < 14; i++)
                      {
                        if (i == 10)
                          tty_printf (" ");
                        tty_printf ("%02X", sk->protect.iv[i]);
                      }
                  }
                else
                  { /* Something is wrong: Print all. */
                    for (i=0; i < sk->protect.ivlen; i++)
                      tty_printf ("%02X", sk->protect.iv[i]);
                  }
                tty_printf ("\n");
              }
	  }
    }

    show_names(keyblock,primary,only_marked?NODFLG_MARK_A:0,with_prefs);

    if (do_warn)
        tty_printf (_("Please note that the shown key validity"
                      " is not necessarily correct\n"
                      "unless you restart the program.\n")); 
}


/* Display basic key information.  This function is suitable to show
   information on the key without any dependencies on the trustdb or
   any other internal GnuPG stuff.  KEYBLOCK may either be a public or
   a secret key.*/
void
show_basic_key_info ( KBNODE keyblock )
{
  KBNODE node;
  int i;

  /* The primary key */
  for (node = keyblock; node; node = node->next)
    {
      if (node->pkt->pkttype == PKT_PUBLIC_KEY)
        {
          PKT_public_key *pk = node->pkt->pkt.public_key;
          
          /* Note, we use the same format string as in other show
             functions to make the translation job easier. */
          tty_printf ("%s  %4u%c/%s  ",
                      node->pkt->pkttype == PKT_PUBLIC_KEY? "pub":"sub",
                      nbits_from_pk( pk ),
                      pubkey_letter( pk->pubkey_algo ),
                      keystr_from_pk(pk));
	  tty_printf(_("created: %s"),datestr_from_pk(pk));
	  tty_printf("  ");
	  tty_printf(_("expires: %s"),expirestr_from_pk(pk));
          tty_printf("\n");
          print_fingerprint ( pk, NULL, 3 );
          tty_printf("\n");
	}
      else if (node->pkt->pkttype == PKT_SECRET_KEY)
        {
          PKT_secret_key *sk = node->pkt->pkt.secret_key;
          tty_printf("%s  %4u%c/%s",
                     node->pkt->pkttype == PKT_SECRET_KEY? "sec":"ssb",
                     nbits_from_sk( sk ),
                     pubkey_letter( sk->pubkey_algo ),
                     keystr_from_sk(sk));
	  tty_printf(_("created: %s"),datestr_from_sk(sk));
	  tty_printf("  ");
	  tty_printf(_("expires: %s"),expirestr_from_sk(sk));
          tty_printf("\n");
          print_fingerprint (NULL, sk, 3 );
          tty_printf("\n");
	}
    }

  /* The user IDs. */
  for (i=0, node = keyblock; node; node = node->next)
    {
      if (node->pkt->pkttype == PKT_USER_ID)
        {
          PKT_user_id *uid = node->pkt->pkt.user_id;
          ++i;
     
          tty_printf ("     ");
          if (uid->is_revoked)
            tty_printf("[%s] ",_("revoked"));
          else if ( uid->is_expired )
            tty_printf("[%s] ",_("expired"));
          tty_print_utf8_string (uid->name, uid->len);
          tty_printf ("\n");
        }
    }
}

static void
show_key_and_fingerprint( KBNODE keyblock )
{
  KBNODE node;
  PKT_public_key *pk = NULL;

  for( node = keyblock; node; node = node->next )
    {
      if( node->pkt->pkttype == PKT_PUBLIC_KEY )
	{
	  pk = node->pkt->pkt.public_key;
	  tty_printf("pub   %4u%c/%s %s ",
		     nbits_from_pk( pk ),
		     pubkey_letter( pk->pubkey_algo ),
		     keystr_from_pk(pk),
		     datestr_from_pk(pk) );
	}
      else if( node->pkt->pkttype == PKT_USER_ID )
	{
	  PKT_user_id *uid = node->pkt->pkt.user_id;
	  tty_print_utf8_string( uid->name, uid->len );
	  break;
	}
    }
  tty_printf("\n");
  if( pk )
    print_fingerprint( pk, NULL, 2 );
}


/* Show a warning if no uids on the key have the primary uid flag
   set. */
static void
no_primary_warning(KBNODE keyblock)
{
  KBNODE node;
  int have_primary=0,uid_count=0;

  /* TODO: if we ever start behaving differently with a primary or
     non-primary attribute ID, we will need to check for attributes
     here as well. */

  for(node=keyblock; node; node = node->next)
    {
      if(node->pkt->pkttype==PKT_USER_ID
	 && node->pkt->pkt.user_id->attrib_data==NULL)
	{
	  uid_count++;

	  if(node->pkt->pkt.user_id->is_primary==2)
	    {
	      have_primary=1;
	      break;
	    }
	}
    }

  if(uid_count>1 && !have_primary)
    log_info(_("WARNING: no user ID has been marked as primary.  This command"
	       " may\n              cause a different user ID to become"
	       " the assumed primary.\n"));
}

/****************
 * Ask for a new user id, do the selfsignature and put it into
 * both keyblocks.
 * Return true if there is a new user id
 */
static int
menu_adduid( KBNODE pub_keyblock, KBNODE sec_keyblock,
	     int photo, const char *photo_name)
{
    PKT_user_id *uid;
    PKT_public_key *pk=NULL;
    PKT_secret_key *sk=NULL;
    PKT_signature *sig=NULL;
    PACKET *pkt;
    KBNODE node;
    KBNODE pub_where=NULL, sec_where=NULL;
    int rc;

    for( node = pub_keyblock; node; pub_where = node, node = node->next ) {
	if( node->pkt->pkttype == PKT_PUBLIC_KEY )
	    pk = node->pkt->pkt.public_key;
	else if( node->pkt->pkttype == PKT_PUBLIC_SUBKEY )
	    break;
    }
    if( !node ) /* no subkey */
	pub_where = NULL;
    for( node = sec_keyblock; node; sec_where = node, node = node->next ) {
	if( node->pkt->pkttype == PKT_SECRET_KEY )
	    sk = copy_secret_key( NULL, node->pkt->pkt.secret_key);
	else if( node->pkt->pkttype == PKT_SECRET_SUBKEY )
	    break;
    }
    if( !node ) /* no subkey */
	sec_where = NULL;
    assert(pk && sk);

    if(photo) {
      int hasattrib=0;

      for( node = pub_keyblock; node; node = node->next )
	if( node->pkt->pkttype == PKT_USER_ID &&
	    node->pkt->pkt.user_id->attrib_data!=NULL)
	  {
	    hasattrib=1;
	    break;
	  }

      /* It is legal but bad for compatibility to add a photo ID to a
         v3 key as it means that PGP2 will not be able to use that key
         anymore.  Also, PGP may not expect a photo on a v3 key.
         Don't bother to ask this if the key already has a photo - any
         damage has already been done at that point. -dms */
      if(pk->version==3 && !hasattrib)
	{
	  if(opt.expert)
	    {
	      tty_printf(_("WARNING: This is a PGP2-style key.  "
			   "Adding a photo ID may cause some versions\n"
			   "         of PGP to reject this key.\n"));

	      if(!cpr_get_answer_is_yes("keyedit.v3_photo.okay",
					_("Are you sure you still want "
					  "to add it? (y/N) ")))
		return 0;
	    }
	  else
	    {
	      tty_printf(_("You may not add a photo ID to "
			   "a PGP2-style key.\n"));
	      return 0;
	    }
	}

      uid = generate_photo_id(pk,photo_name);
    } else
      uid = generate_user_id();
    if( !uid )
	return 0;

    rc = make_keysig_packet( &sig, pk, uid, NULL, sk, 0x13, 0, 0, 0, 0,
			     keygen_add_std_prefs, pk );
    free_secret_key( sk );
    if( rc ) {
	log_error("signing failed: %s\n", g10_errstr(rc) );
	free_user_id(uid);
	return 0;
    }

    /* insert/append to secret keyblock */
    pkt = xmalloc_clear( sizeof *pkt );
    pkt->pkttype = PKT_USER_ID;
    pkt->pkt.user_id = scopy_user_id(uid);
    node = new_kbnode(pkt);
    if( sec_where )
	insert_kbnode( sec_where, node, 0 );
    else
	add_kbnode( sec_keyblock, node );
    pkt = xmalloc_clear( sizeof *pkt );
    pkt->pkttype = PKT_SIGNATURE;
    pkt->pkt.signature = copy_signature(NULL, sig);
    if( sec_where )
	insert_kbnode( node, new_kbnode(pkt), 0 );
    else
	add_kbnode( sec_keyblock, new_kbnode(pkt) );
    /* insert/append to public keyblock */
    pkt = xmalloc_clear( sizeof *pkt );
    pkt->pkttype = PKT_USER_ID;
    pkt->pkt.user_id = uid;
    node = new_kbnode(pkt);
    if( pub_where )
	insert_kbnode( pub_where, node, 0 );
    else
	add_kbnode( pub_keyblock, node );
    pkt = xmalloc_clear( sizeof *pkt );
    pkt->pkttype = PKT_SIGNATURE;
    pkt->pkt.signature = copy_signature(NULL, sig);
    if( pub_where )
	insert_kbnode( node, new_kbnode(pkt), 0 );
    else
	add_kbnode( pub_keyblock, new_kbnode(pkt) );
    return 1;
}


/****************
 * Remove all selected userids from the keyrings
 */
static void
menu_deluid( KBNODE pub_keyblock, KBNODE sec_keyblock )
{
    KBNODE node;
    int selected=0;

    for( node = pub_keyblock; node; node = node->next ) {
	if( node->pkt->pkttype == PKT_USER_ID ) {
	    selected = node->flag & NODFLG_SELUID;
	    if( selected ) {
		/* Only cause a trust update if we delete a
                   non-revoked user id */
		if(!node->pkt->pkt.user_id->is_revoked)
		  update_trust=1;
		delete_kbnode( node );
		if( sec_keyblock ) {
		    KBNODE snode;
		    int s_selected = 0;
		    PKT_user_id *uid = node->pkt->pkt.user_id;
		    for( snode = sec_keyblock; snode; snode = snode->next ) {
			if( snode->pkt->pkttype == PKT_USER_ID ) {
			    PKT_user_id *suid = snode->pkt->pkt.user_id;

			    s_selected =
				(uid->len == suid->len
				 && !memcmp( uid->name, suid->name, uid->len));
			    if( s_selected )
				delete_kbnode( snode );
			}
			else if( s_selected
				 && snode->pkt->pkttype == PKT_SIGNATURE )
			    delete_kbnode( snode );
			else if( snode->pkt->pkttype == PKT_SECRET_SUBKEY )
			    s_selected = 0;
		    }
		}
	    }
	}
	else if( selected && node->pkt->pkttype == PKT_SIGNATURE )
	    delete_kbnode( node );
	else if( node->pkt->pkttype == PKT_PUBLIC_SUBKEY )
	    selected = 0;
    }
    commit_kbnode( &pub_keyblock );
    if( sec_keyblock )
	commit_kbnode( &sec_keyblock );
}


static int
menu_delsig( KBNODE pub_keyblock )
{
    KBNODE node;
    PKT_user_id *uid = NULL;
    int changed=0;

    for( node = pub_keyblock; node; node = node->next ) {
	if( node->pkt->pkttype == PKT_USER_ID ) {
	    uid = (node->flag & NODFLG_SELUID)? node->pkt->pkt.user_id : NULL;
	}
	else if( uid && node->pkt->pkttype == PKT_SIGNATURE ) {
	   int okay, valid, selfsig, inv_sig, no_key, other_err;

	    tty_printf("uid  ");
	    tty_print_utf8_string( uid->name, uid->len );
	    tty_printf("\n");

	    okay = inv_sig = no_key = other_err = 0;
	    if(opt.with_colons)
	      valid = print_and_check_one_sig_colon( pub_keyblock, node,
					       &inv_sig, &no_key, &other_err,
					       &selfsig, 1 );
	    else
	      valid = print_and_check_one_sig( pub_keyblock, node,
					       &inv_sig, &no_key, &other_err,
					       &selfsig, 1 );

	   if( valid ) {
	       okay = cpr_get_answer_yes_no_quit(
		   "keyedit.delsig.valid",
		   _("Delete this good signature? (y/N/q)"));

	       /* Only update trust if we delete a good signature.
                  The other two cases do not affect trust. */
	       if(okay)
		 update_trust=1;
	   }
	   else if( inv_sig || other_err )
	       okay = cpr_get_answer_yes_no_quit(
		   "keyedit.delsig.invalid",
		   _("Delete this invalid signature? (y/N/q)"));
	   else if( no_key )
	       okay = cpr_get_answer_yes_no_quit(
		   "keyedit.delsig.unknown",
		   _("Delete this unknown signature? (y/N/q)"));

	    if( okay == -1 )
		break;
	   if( okay && selfsig && !cpr_get_answer_is_yes(
			       "keyedit.delsig.selfsig",
			      _("Really delete this self-signature? (y/N)") ))
		okay = 0;
	    if( okay ) {
		delete_kbnode( node );
		changed++;
	    }

	}
	else if( node->pkt->pkttype == PKT_PUBLIC_SUBKEY )
	    uid = NULL;
    }

    if( changed ) {
	commit_kbnode( &pub_keyblock );
	tty_printf( changed == 1? _("Deleted %d signature.\n")
				: _("Deleted %d signatures.\n"), changed );
    }
    else
	tty_printf( _("Nothing deleted.\n") );

    return changed;
}

static int
menu_clean(KBNODE keyblock,int self_only)
{
  KBNODE uidnode;
  int modified=0,select_all=!count_selected_uids(keyblock);

  for(uidnode=keyblock->next;
      uidnode && uidnode->pkt->pkttype!=PKT_PUBLIC_SUBKEY;
      uidnode=uidnode->next)
    {
      if(uidnode->pkt->pkttype==PKT_USER_ID
	 && (uidnode->flag&NODFLG_SELUID || select_all))
	{
	  int uids=0,sigs=0;
	  char *user=utf8_to_native(uidnode->pkt->pkt.user_id->name,
				    uidnode->pkt->pkt.user_id->len,
				    0);

	  clean_one_uid(keyblock,uidnode,opt.verbose,self_only,&uids,&sigs);
	  if(uids)
	    {
	      const char *reason;

	      if(uidnode->pkt->pkt.user_id->is_revoked)
		reason=_("revoked");
	      else if(uidnode->pkt->pkt.user_id->is_expired)
		reason=_("expired");
	      else
		reason=_("invalid");

	      tty_printf("User ID \"%s\" compacted: %s\n",user,reason);

	      modified=1;
	    }
	  else if(sigs)
	    {
	      tty_printf(sigs==1?
			 "User ID \"%s\": %d signature removed\n":
			 "User ID \"%s\": %d signatures removed\n",
			 user,sigs);

	      modified=1;
	    }
	  else
	    tty_printf(_("User ID \"%s\": already clean\n"),user);

	  xfree(user);
	}
    }

  return modified;
}

/****************
 * Remove some of the secondary keys
 */
static void
menu_delkey( KBNODE pub_keyblock, KBNODE sec_keyblock )
{
    KBNODE node;
    int selected=0;

    for( node = pub_keyblock; node; node = node->next ) {
	if( node->pkt->pkttype == PKT_PUBLIC_SUBKEY ) {
	    selected = node->flag & NODFLG_SELKEY;
	    if( selected ) {
		delete_kbnode( node );
		if( sec_keyblock ) {
		    KBNODE snode;
		    int s_selected = 0;
		    u32 ki[2];

		    keyid_from_pk( node->pkt->pkt.public_key, ki );
		    for( snode = sec_keyblock; snode; snode = snode->next ) {
			if( snode->pkt->pkttype == PKT_SECRET_SUBKEY ) {
			    u32 ki2[2];

			    keyid_from_sk( snode->pkt->pkt.secret_key, ki2 );
			    s_selected = (ki[0] == ki2[0] && ki[1] == ki2[1]);
			    if( s_selected )
				delete_kbnode( snode );
			}
			else if( s_selected
				 && snode->pkt->pkttype == PKT_SIGNATURE )
			    delete_kbnode( snode );
			else
			    s_selected = 0;
		    }
		}
	    }
	}
	else if( selected && node->pkt->pkttype == PKT_SIGNATURE )
	    delete_kbnode( node );
	else
	    selected = 0;
    }
    commit_kbnode( &pub_keyblock );
    if( sec_keyblock )
	commit_kbnode( &sec_keyblock );

    /* No need to set update_trust here since signing keys are no
       longer used to certify other keys, so there is no change in
       trust when revoking/removing them */
}


/****************
 * Ask for a new revoker, do the selfsignature and put it into
 * both keyblocks.
 * Return true if there is a new revoker
 */
static int
menu_addrevoker( KBNODE pub_keyblock, KBNODE sec_keyblock, int sensitive )
{
  PKT_public_key *pk=NULL,*revoker_pk=NULL;
  PKT_secret_key *sk=NULL;
  PKT_signature *sig=NULL;
  PACKET *pkt;
  struct revocation_key revkey;
  size_t fprlen;
  int rc;

  assert(pub_keyblock->pkt->pkttype==PKT_PUBLIC_KEY);
  assert(sec_keyblock->pkt->pkttype==PKT_SECRET_KEY);

  pk=pub_keyblock->pkt->pkt.public_key;

  if(pk->numrevkeys==0 && pk->version==3)
    {
      /* It is legal but bad for compatibility to add a revoker to a
         v3 key as it means that PGP2 will not be able to use that key
         anymore.  Also, PGP may not expect a revoker on a v3 key.
         Don't bother to ask this if the key already has a revoker -
         any damage has already been done at that point. -dms */
      if(opt.expert)
	{
	  tty_printf(_("WARNING: This is a PGP 2.x-style key.  "
		       "Adding a designated revoker may cause\n"
		       "         some versions of PGP to reject this key.\n"));

	  if(!cpr_get_answer_is_yes("keyedit.v3_revoker.okay",
				    _("Are you sure you still want "
				      "to add it? (y/N) ")))
	    return 0;
	}
      else
	{
	  tty_printf(_("You may not add a designated revoker to "
		       "a PGP 2.x-style key.\n"));
	  return 0;
	}
    }

  sk=copy_secret_key(NULL,sec_keyblock->pkt->pkt.secret_key);

  for(;;)
    {
      char *answer;

      if(revoker_pk)
	free_public_key(revoker_pk);

      revoker_pk=xmalloc_clear(sizeof(*revoker_pk));

      tty_printf("\n");

      answer=cpr_get_utf8("keyedit.add_revoker",
			  _("Enter the user ID of the designated revoker: "));
      if(answer[0]=='\0' || answer[0]=='\004')
	{
	  xfree(answer);
	  goto fail;
	}

      /* Note that I'm requesting CERT here, which usually implies
	 primary keys only, but some casual testing shows that PGP and
	 GnuPG both can handle a designated revokation from a
	 subkey. */
      revoker_pk->req_usage=PUBKEY_USAGE_CERT;
      rc=get_pubkey_byname(revoker_pk,answer,NULL,NULL,1);
      if(rc)
	{
	  log_error (_("key \"%s\" not found: %s\n"),answer,g10_errstr(rc));
	  xfree(answer);
	  continue;
	}

      xfree(answer);

      fingerprint_from_pk(revoker_pk,revkey.fpr,&fprlen);
      if(fprlen!=20)
	{
	  log_error(_("cannot appoint a PGP 2.x style key as a "
		      "designated revoker\n"));
	  continue;
	}

      revkey.class=0x80;
      if(sensitive)
	revkey.class|=0x40;
      revkey.algid=revoker_pk->pubkey_algo;

      if(cmp_public_keys(revoker_pk,pk)==0)
	{
	  /* This actually causes no harm (after all, a key that
	     designates itself as a revoker is the same as a
	     regular key), but it's easy enough to check. */
	  log_error(_("you cannot appoint a key as its own "
		      "designated revoker\n"));

	  continue;
	}

      keyid_from_pk(pk,NULL);

      /* Does this revkey already exist? */
      if(!pk->revkey && pk->numrevkeys)
	BUG();
      else
	{
	  int i;

	  for(i=0;i<pk->numrevkeys;i++)
	    {
	      if(memcmp(&pk->revkey[i],&revkey,
			sizeof(struct revocation_key))==0)
		{
		  char buf[50];

		  log_error(_("this key has already been designated "
			      "as a revoker\n"));

		  sprintf(buf,"%08lX%08lX",
			  (ulong)pk->keyid[0],(ulong)pk->keyid[1]);
		  write_status_text(STATUS_ALREADY_SIGNED,buf);

		  break;
		}
	    }

	  if(i<pk->numrevkeys)
	    continue;
	}

      print_pubkey_info(NULL,revoker_pk);
      print_fingerprint(revoker_pk,NULL,2);
      tty_printf("\n");

      tty_printf(_("WARNING: appointing a key as a designated revoker "
		   "cannot be undone!\n"));

      tty_printf("\n");

      if(!cpr_get_answer_is_yes("keyedit.add_revoker.okay",
				_("Are you sure you want to appoint this "
				  "key as a designated revoker? (y/N) ")))
	continue;

      free_public_key(revoker_pk);
      revoker_pk=NULL;
      break;
    }

  /* The 1F signature must be at least v4 to carry the revocation key
     subpacket. */
  rc = make_keysig_packet( &sig, pk, NULL, NULL, sk, 0x1F, 0, 4, 0, 0,
			   keygen_add_revkey,&revkey );
  if( rc )
    {
      log_error("signing failed: %s\n", g10_errstr(rc) );
      goto fail;
    }

  free_secret_key(sk);
  sk=NULL;

  /* insert into secret keyblock */
  pkt = xmalloc_clear( sizeof *pkt );
  pkt->pkttype = PKT_SIGNATURE;
  pkt->pkt.signature = copy_signature(NULL, sig);
  insert_kbnode( sec_keyblock, new_kbnode(pkt), PKT_SIGNATURE );

  /* insert into public keyblock */
  pkt = xmalloc_clear( sizeof *pkt );
  pkt->pkttype = PKT_SIGNATURE;
  pkt->pkt.signature = sig;
  insert_kbnode( pub_keyblock, new_kbnode(pkt), PKT_SIGNATURE );

  return 1;

 fail:
  if(sk)
    free_secret_key(sk);
  if(sig)
    free_seckey_enc(sig);
  if(revoker_pk)
    free_public_key(revoker_pk);

  return 0;
}


static int
menu_expire( KBNODE pub_keyblock, KBNODE sec_keyblock )
{
    int n1, signumber, rc;
    u32 expiredate;
    int mainkey=0;
    PKT_secret_key *sk;    /* copy of the main sk */
    PKT_public_key *main_pk, *sub_pk;
    PKT_user_id *uid;
    KBNODE node;
    u32 keyid[2];

    if( count_selected_keys( sec_keyblock ) ) {
	tty_printf(_("Please remove selections from the secret keys.\n"));
	return 0;
    }

    n1 = count_selected_keys( pub_keyblock );
    if( n1 > 1 ) {
	tty_printf(_("Please select at most one subkey.\n"));
	return 0;
    }
    else if( n1 )
	tty_printf(_("Changing expiration time for a subkey.\n"));
    else
      {
	tty_printf(_("Changing expiration time for the primary key.\n"));
	mainkey=1;
	no_primary_warning(pub_keyblock);
      }

    expiredate = ask_expiredate();
    node = find_kbnode( sec_keyblock, PKT_SECRET_KEY );
    sk = copy_secret_key( NULL, node->pkt->pkt.secret_key);

    /* Now we can actually change the self signature(s) */
    main_pk = sub_pk = NULL;
    uid = NULL;
    signumber = 0;
    for( node=pub_keyblock; node; node = node->next ) {
	if( node->pkt->pkttype == PKT_PUBLIC_KEY ) {
	    main_pk = node->pkt->pkt.public_key;
	    keyid_from_pk( main_pk, keyid );
	    main_pk->expiredate = expiredate;
	}
	else if( node->pkt->pkttype == PKT_PUBLIC_SUBKEY
		 && (node->flag & NODFLG_SELKEY ) ) {
	    sub_pk = node->pkt->pkt.public_key;
	    sub_pk->expiredate = expiredate;
	}
	else if( node->pkt->pkttype == PKT_USER_ID )
	    uid = node->pkt->pkt.user_id;
	else if( main_pk && node->pkt->pkttype == PKT_SIGNATURE
		 && ( mainkey || sub_pk ) ) {
	    PKT_signature *sig = node->pkt->pkt.signature;
	    if( keyid[0] == sig->keyid[0] && keyid[1] == sig->keyid[1]
		&& ( (mainkey && uid
		      && uid->created && (sig->sig_class&~3) == 0x10)
		     || (!mainkey && sig->sig_class == 0x18)  )
		&& sig->flags.chosen_selfsig )
	      {
		/* this is a selfsignature which is to be replaced */
		PKT_signature *newsig;
		PACKET *newpkt;
		KBNODE sn;
		int signumber2 = 0;

		signumber++;

		if( (mainkey && main_pk->version < 4)
		    || (!mainkey && sub_pk->version < 4 ) ) {
		    log_info(_(
			"You can't change the expiration date of a v3 key\n"));
		    free_secret_key( sk );
		    return 0;
		}

		/* find the corresponding secret self-signature */
		for( sn=sec_keyblock; sn; sn = sn->next ) {
		    if( sn->pkt->pkttype == PKT_SIGNATURE ) {
			PKT_signature *b = sn->pkt->pkt.signature;
			if( keyid[0] == b->keyid[0] && keyid[1] == b->keyid[1]
			    && sig->sig_class == b->sig_class
			    && ++signumber2 == signumber )
			    break;
		    }
		}
		if( !sn )
		    log_info(_("No corresponding signature in secret ring\n"));

		if( mainkey )
		  rc = update_keysig_packet(&newsig, sig, main_pk, uid, NULL,
					    sk, keygen_add_key_expire, main_pk);
		else
		  rc = update_keysig_packet(&newsig, sig, main_pk, NULL, sub_pk,
					    sk, keygen_add_key_expire, sub_pk );
		if( rc ) {
		    log_error("make_keysig_packet failed: %s\n",
						    g10_errstr(rc));
		    free_secret_key( sk );
		    return 0;
		}
		/* replace the packet */
		newpkt = xmalloc_clear( sizeof *newpkt );
		newpkt->pkttype = PKT_SIGNATURE;
		newpkt->pkt.signature = newsig;
		free_packet( node->pkt );
		xfree( node->pkt );
		node->pkt = newpkt;
		if( sn ) {
		    newpkt = xmalloc_clear( sizeof *newpkt );
		    newpkt->pkttype = PKT_SIGNATURE;
		    newpkt->pkt.signature = copy_signature( NULL, newsig );
		    free_packet( sn->pkt );
		    xfree( sn->pkt );
		    sn->pkt = newpkt;
		}
		sub_pk = NULL;
	    }
	}
    }

    free_secret_key( sk );
    update_trust=1;
    return 1;
}

static int
menu_backsign(KBNODE pub_keyblock,KBNODE sec_keyblock)
{
  int rc,modified=0;
  PKT_public_key *main_pk;
  PKT_secret_key *main_sk,*sub_sk=NULL;
  KBNODE node;

  assert(pub_keyblock->pkt->pkttype==PKT_PUBLIC_KEY);
  assert(sec_keyblock->pkt->pkttype==PKT_SECRET_KEY);

  merge_keys_and_selfsig(pub_keyblock);
  main_pk=pub_keyblock->pkt->pkt.public_key;
  main_sk=copy_secret_key(NULL,sec_keyblock->pkt->pkt.secret_key);
  keyid_from_pk(main_pk,NULL);

  for(node=pub_keyblock;node;node=node->next)
    {
      PKT_public_key *sub_pk=NULL;
      KBNODE node2,sig_pk=NULL,sig_sk=NULL;
      char *passphrase;

      if(sub_sk)
	{
	  free_secret_key(sub_sk);
	  sub_sk=NULL;
	}

      /* Find a signing subkey with no backsig */
      if(node->pkt->pkttype==PKT_PUBLIC_SUBKEY)
	{
	  if(node->pkt->pkt.public_key->pubkey_usage&PUBKEY_USAGE_SIG)
	    {
	      if(node->pkt->pkt.public_key->backsig)
		tty_printf(_("signing subkey %s is already cross-certified\n"),
			   keystr_from_pk(node->pkt->pkt.public_key));
	      else
		sub_pk=node->pkt->pkt.public_key;
	    }
	  else
	    tty_printf(_("subkey %s does not sign and so does"
			 " not need to be cross-certified\n"),
		       keystr_from_pk(node->pkt->pkt.public_key));
	}

      if(!sub_pk)
	continue;

      /* Find the selected selfsig on this subkey */
      for(node2=node->next;
	  node2 && node2->pkt->pkttype==PKT_SIGNATURE;
	  node2=node2->next)
	if(node2->pkt->pkt.signature->version>=4
	   && node2->pkt->pkt.signature->flags.chosen_selfsig)
	  {
	    sig_pk=node2;
	    break;
	  }

      if(!sig_pk)
	continue;

      /* Find the secret subkey that matches the public subkey */
      for(node2=sec_keyblock;node2;node2=node2->next)
	if(node2->pkt->pkttype==PKT_SECRET_SUBKEY
	   && !cmp_public_secret_key(sub_pk,node2->pkt->pkt.secret_key))
	  {
	    sub_sk=copy_secret_key(NULL,node2->pkt->pkt.secret_key);
	    break;
	  }

      if(!sub_sk)
	{
	  tty_printf(_("no secret subkey for public subkey %s - ignoring\n"),
		     keystr_from_pk(sub_pk));
	  continue;
	}

      /* Now finally find the matching selfsig on the secret subkey.
	 We can't use chosen_selfsig here (it's not set for secret
	 keys), so we just pick the selfsig with the right class.
	 This is what menu_expire does as well. */
      for(node2=node2->next;
	  node2 && node2->pkt->pkttype!=PKT_SECRET_SUBKEY;
	  node2=node2->next)
	if(node2->pkt->pkttype==PKT_SIGNATURE
	   && node2->pkt->pkt.signature->version>=4
	   && node2->pkt->pkt.signature->keyid[0]==sig_pk->pkt->pkt.signature->keyid[0]
	   && node2->pkt->pkt.signature->keyid[1]==sig_pk->pkt->pkt.signature->keyid[1]
	   && node2->pkt->pkt.signature->sig_class==sig_pk->pkt->pkt.signature->sig_class)
	  {
	    sig_sk=node2;
	    break;
	  }

      /* Now we can get to work.  We have a main key and secret part,
	 a signing subkey with signature and secret part possibly with
	 signature. */

      passphrase=get_last_passphrase();
      set_next_passphrase(passphrase);
      xfree(passphrase);

      rc=make_backsig(sig_pk->pkt->pkt.signature,main_pk,sub_pk,sub_sk);
      if(rc==0)
	{
	  PKT_signature *newsig;
	  PACKET *newpkt;

	  passphrase=get_last_passphrase();
	  set_next_passphrase(passphrase);
	  xfree(passphrase);

	  rc=update_keysig_packet(&newsig,sig_pk->pkt->pkt.signature,main_pk,
				  NULL,sub_pk,main_sk,NULL,NULL);
	  if(rc==0)
	    {
	      /* Put the new sig into place on the pubkey */
	      newpkt=xmalloc_clear(sizeof(*newpkt));
	      newpkt->pkttype=PKT_SIGNATURE;
	      newpkt->pkt.signature=newsig;
	      free_packet(sig_pk->pkt);
	      xfree(sig_pk->pkt);
	      sig_pk->pkt=newpkt;

	      if(sig_sk)
		{
		  /* Put the new sig into place on the seckey */
		  newpkt=xmalloc_clear(sizeof(*newpkt));
		  newpkt->pkttype=PKT_SIGNATURE;
		  newpkt->pkt.signature=copy_signature(NULL,newsig);
		  free_packet(sig_sk->pkt);
		  xfree(sig_sk->pkt);
		  sig_sk->pkt=newpkt;
		}

	      modified=1;
	    }
	  else
	    {
	      log_error("update_keysig_packet failed: %s\n",g10_errstr(rc));
	      break;
	    }
	}
      else
	{
	  log_error("make_backsig failed: %s\n",g10_errstr(rc));
	  break;
	}
    }

  set_next_passphrase(NULL);

  free_secret_key(main_sk);
  if(sub_sk)
    free_secret_key(sub_sk);

  return modified;
}


static int
change_primary_uid_cb ( PKT_signature *sig, void *opaque )
{
    byte buf[1];

    /* first clear all primary uid flags so that we are sure none are
     * lingering around */
    delete_sig_subpkt (sig->hashed,   SIGSUBPKT_PRIMARY_UID);
    delete_sig_subpkt (sig->unhashed, SIGSUBPKT_PRIMARY_UID);

    /* if opaque is set,we want to set the primary id */
    if (opaque) { 
        buf[0] = 1;
        build_sig_subpkt (sig, SIGSUBPKT_PRIMARY_UID, buf, 1 );
    }

    return 0;
}


/*
 * Set the primary uid flag for the selected UID.  We will also reset
 * all other primary uid flags.  For this to work with have to update
 * all the signature timestamps.  If we would do this with the current
 * time, we lose quite a lot of information, so we use a a kludge to
 * do this: Just increment the timestamp by one second which is
 * sufficient to updated a signature during import.
 */
static int
menu_set_primary_uid ( KBNODE pub_keyblock, KBNODE sec_keyblock )
{
    PKT_secret_key *sk;    /* copy of the main sk */
    PKT_public_key *main_pk;
    PKT_user_id *uid;
    KBNODE node;
    u32 keyid[2];
    int selected;
    int attribute = 0;
    int modified = 0;

    if ( count_selected_uids (pub_keyblock) != 1 ) {
	tty_printf(_("Please select exactly one user ID.\n"));
	return 0;
    }

    node = find_kbnode( sec_keyblock, PKT_SECRET_KEY );
    sk = copy_secret_key( NULL, node->pkt->pkt.secret_key);

    /* Now we can actually change the self signature(s) */
    main_pk = NULL;
    uid = NULL;
    selected = 0;

    /* Is our selected uid an attribute packet? */
    for ( node=pub_keyblock; node; node = node->next )
      if (node->pkt->pkttype == PKT_USER_ID && node->flag & NODFLG_SELUID)
	attribute = (node->pkt->pkt.user_id->attrib_data!=NULL);

    for ( node=pub_keyblock; node; node = node->next ) {
	if ( node->pkt->pkttype == PKT_PUBLIC_SUBKEY )
            break; /* ready */

	if ( node->pkt->pkttype == PKT_PUBLIC_KEY ) {
	    main_pk = node->pkt->pkt.public_key;
	    keyid_from_pk( main_pk, keyid );
	}
	else if ( node->pkt->pkttype == PKT_USER_ID ) {
	    uid = node->pkt->pkt.user_id;
       	    selected = node->flag & NODFLG_SELUID;
        }
	else if ( main_pk && uid && node->pkt->pkttype == PKT_SIGNATURE ) {
	    PKT_signature *sig = node->pkt->pkt.signature;
	    if ( keyid[0] == sig->keyid[0] && keyid[1] == sig->keyid[1]
		 && (uid && (sig->sig_class&~3) == 0x10)
		 && attribute == (uid->attrib_data!=NULL)
		 && sig->flags.chosen_selfsig )
	      {
	      if(sig->version < 4) {
		char *user=utf8_to_native(uid->name,strlen(uid->name),0);

		log_info(_("skipping v3 self-signature on user ID \"%s\"\n"),
			 user);
		xfree(user);
	      }
	      else {
	        /* This is a selfsignature which is to be replaced.
		   We can just ignore v3 signatures because they are
		   not able to carry the primary ID flag.  We also
		   ignore self-sigs on user IDs that are not of the
		   same type that we are making primary.  That is, if
		   we are making a user ID primary, we alter user IDs.
		   If we are making an attribute packet primary, we
		   alter attribute packets. */

                /* FIXME: We must make sure that we only have one
                   self-signature per user ID here (not counting
                   revocations) */
		PKT_signature *newsig;
		PACKET *newpkt;
                const byte *p;
                int action;

                /* see whether this signature has the primary UID flag */
                p = parse_sig_subpkt (sig->hashed,
                                      SIGSUBPKT_PRIMARY_UID, NULL );
                if ( !p )
                    p = parse_sig_subpkt (sig->unhashed,
                                          SIGSUBPKT_PRIMARY_UID, NULL );
                if ( p && *p ) /* yes */
                    action = selected? 0 : -1;
                else /* no */
                    action = selected? 1 : 0;

                if (action) {
                    int rc = update_keysig_packet (&newsig, sig,
					       main_pk, uid, NULL,
                                               sk,
                                               change_primary_uid_cb,
                                               action > 0? "x":NULL );
                    if( rc ) {
                        log_error ("update_keysig_packet failed: %s\n",
                                   g10_errstr(rc));
                        free_secret_key( sk );
                        return 0;
                    }
                    /* replace the packet */
                    newpkt = xmalloc_clear( sizeof *newpkt );
                    newpkt->pkttype = PKT_SIGNATURE;
                    newpkt->pkt.signature = newsig;
                    free_packet( node->pkt );
                    xfree( node->pkt );
                    node->pkt = newpkt;
                    modified = 1;
		}
	      }
	    }
	}
    }

    free_secret_key( sk );
    return modified;
}


/* 
 * Set preferences to new values for the selected user IDs
 */
static int
menu_set_preferences (KBNODE pub_keyblock, KBNODE sec_keyblock )
{
    PKT_secret_key *sk;    /* copy of the main sk */
    PKT_public_key *main_pk;
    PKT_user_id *uid;
    KBNODE node;
    u32 keyid[2];
    int selected, select_all;
    int modified = 0;

    no_primary_warning(pub_keyblock);

    select_all = !count_selected_uids (pub_keyblock);

    node = find_kbnode( sec_keyblock, PKT_SECRET_KEY );
    sk = copy_secret_key( NULL, node->pkt->pkt.secret_key);

    /* Now we can actually change the self signature(s) */
    main_pk = NULL;
    uid = NULL;
    selected = 0;
    for ( node=pub_keyblock; node; node = node->next ) {
	if ( node->pkt->pkttype == PKT_PUBLIC_SUBKEY )
            break; /* ready */

	if ( node->pkt->pkttype == PKT_PUBLIC_KEY ) {
	    main_pk = node->pkt->pkt.public_key;
	    keyid_from_pk( main_pk, keyid );
	}
	else if ( node->pkt->pkttype == PKT_USER_ID ) {
	    uid = node->pkt->pkt.user_id;
       	    selected = select_all || (node->flag & NODFLG_SELUID);
        }
	else if ( main_pk && uid && selected
                  && node->pkt->pkttype == PKT_SIGNATURE ) {
	    PKT_signature *sig = node->pkt->pkt.signature;
	    if ( keyid[0] == sig->keyid[0] && keyid[1] == sig->keyid[1]
		 && (uid && (sig->sig_class&~3) == 0x10)
		 && sig->flags.chosen_selfsig ) {
	      if( sig->version < 4 ) {
		char *user=utf8_to_native(uid->name,strlen(uid->name),0);

		log_info(_("skipping v3 self-signature on user ID \"%s\"\n"),
			 user);
		xfree(user);
	      }
	      else {
		/* This is a selfsignature which is to be replaced 
                 * We have to ignore v3 signatures because they are
                 * not able to carry the preferences */
		PKT_signature *newsig;
		PACKET *newpkt;
                int rc;

                rc = update_keysig_packet (&newsig, sig,
                                           main_pk, uid, NULL,
                                           sk,
                                           keygen_upd_std_prefs,
                                           NULL );
                if( rc ) {
                    log_error ("update_keysig_packet failed: %s\n",
                               g10_errstr(rc));
                    free_secret_key( sk );
                    return 0;
                }
                /* replace the packet */
                newpkt = xmalloc_clear( sizeof *newpkt );
                newpkt->pkttype = PKT_SIGNATURE;
                newpkt->pkt.signature = newsig;
                free_packet( node->pkt );
                xfree( node->pkt );
                node->pkt = newpkt;
                modified = 1;
	      }
            }
	}
    }
    
    free_secret_key( sk );
    return modified;
}


static int
menu_set_keyserver_url (const char *url,
			KBNODE pub_keyblock, KBNODE sec_keyblock )
{
  PKT_secret_key *sk;    /* copy of the main sk */
  PKT_public_key *main_pk;
  PKT_user_id *uid;
  KBNODE node;
  u32 keyid[2];
  int selected, select_all;
  int modified = 0;
  char *answer,*uri;

  no_primary_warning(pub_keyblock);

  if(url)
    answer=xstrdup(url);
  else
    {
      answer=cpr_get_utf8("keyedit.add_keyserver",
			  _("Enter your preferred keyserver URL: "));
      if(answer[0]=='\0' || answer[0]=='\004')
	{
	  xfree(answer);
	  return 0;
	}
    }

  if(ascii_strcasecmp(answer,"none")==0)
    uri=NULL;
  else
    {
      struct keyserver_spec *keyserver=NULL;
      /* Sanity check the format */
      keyserver=parse_keyserver_uri(answer,1,NULL,0);
      xfree(answer);
      if(!keyserver)
	{
	  log_info(_("could not parse keyserver URL\n"));
	  return 0;
	}
      uri=xstrdup(keyserver->uri);
      free_keyserver_spec(keyserver);
    }

  select_all = !count_selected_uids (pub_keyblock);

  node = find_kbnode( sec_keyblock, PKT_SECRET_KEY );
  sk = copy_secret_key( NULL, node->pkt->pkt.secret_key);

  /* Now we can actually change the self signature(s) */
  main_pk = NULL;
  uid = NULL;
  selected = 0;
  for ( node=pub_keyblock; node; node = node->next )
    {
      if ( node->pkt->pkttype == PKT_PUBLIC_SUBKEY )
	break; /* ready */

      if ( node->pkt->pkttype == PKT_PUBLIC_KEY )
	{
	  main_pk = node->pkt->pkt.public_key;
	  keyid_from_pk( main_pk, keyid );
	}
      else if ( node->pkt->pkttype == PKT_USER_ID )
	{
	  uid = node->pkt->pkt.user_id;
	  selected = select_all || (node->flag & NODFLG_SELUID);
	}
      else if ( main_pk && uid && selected
		&& node->pkt->pkttype == PKT_SIGNATURE )
	{
	  PKT_signature *sig = node->pkt->pkt.signature;
	  if ( keyid[0] == sig->keyid[0] && keyid[1] == sig->keyid[1]
	       && (uid && (sig->sig_class&~3) == 0x10)
	       && sig->flags.chosen_selfsig)
	    {
	      char *user=utf8_to_native(uid->name,strlen(uid->name),0);
	      if( sig->version < 4 )
		log_info(_("skipping v3 self-signature on user ID \"%s\"\n"),
			 user);
	      else
		{
		  /* This is a selfsignature which is to be replaced
		   * We have to ignore v3 signatures because they are
		   * not able to carry the subpacket. */
		  PKT_signature *newsig;
		  PACKET *newpkt;
		  int rc;
		  const byte *p;
		  size_t plen;

		  p=parse_sig_subpkt(sig->hashed,SIGSUBPKT_PREF_KS,&plen);
		  if(p && plen)
		    {
		      tty_printf("Current preferred keyserver for user"
				 " ID \"%s\": ",user);
		      tty_print_utf8_string(p,plen);
		      tty_printf("\n");
		      if(!cpr_get_answer_is_yes("keyedit.confirm_keyserver",
			 uri?_("Are you sure you want to replace it? (y/N) "):
			     _("Are you sure you want to delete it? (y/N) ")))
			continue;
		    }
		  else if(uri==NULL)
		    {
		      /* There is no current keyserver URL, so there
			 is no point in trying to un-set it. */
		      continue;
		    }

		  rc = update_keysig_packet (&newsig, sig,
					     main_pk, uid, NULL,
					     sk,
					     keygen_add_keyserver_url, uri );
		  if( rc )
		    {
		      log_error ("update_keysig_packet failed: %s\n",
				 g10_errstr(rc));
		      free_secret_key( sk );
		      xfree(uri);
		      return 0;
		    }
		  /* replace the packet */
		  newpkt = xmalloc_clear( sizeof *newpkt );
		  newpkt->pkttype = PKT_SIGNATURE;
		  newpkt->pkt.signature = newsig;
		  free_packet( node->pkt );
		  xfree( node->pkt );
		  node->pkt = newpkt;
		  modified = 1;
		}

	      xfree(user);
	    }
	}
    }

  xfree(uri);
  free_secret_key( sk );
  return modified;
}

static int
menu_set_notation(const char *string,KBNODE pub_keyblock,KBNODE sec_keyblock)
{
  PKT_secret_key *sk;    /* copy of the main sk */
  PKT_public_key *main_pk;
  PKT_user_id *uid;
  KBNODE node;
  u32 keyid[2];
  int selected, select_all;
  int modified = 0;
  char *answer;
  struct notation *notation;

  no_primary_warning(pub_keyblock);

  if(string)
    answer=xstrdup(string);
  else
    {
      answer=cpr_get_utf8("keyedit.add_notation",
			  _("Enter the notation: "));
      if(answer[0]=='\0' || answer[0]=='\004')
	{
	  xfree(answer);
	  return 0;
	}
    }

  if(ascii_strcasecmp(answer,"none")==0
     || ascii_strcasecmp(answer,"-")==0)
    notation=NULL; /* delete them all */
  else
    {
      notation=string_to_notation(answer,0);
      if(!notation)
	{
	  xfree(answer);
	  return 0;
	}
    }

  xfree(answer);

  select_all = !count_selected_uids (pub_keyblock);

  node = find_kbnode( sec_keyblock, PKT_SECRET_KEY );
  sk = copy_secret_key( NULL, node->pkt->pkt.secret_key);

  /* Now we can actually change the self signature(s) */
  main_pk = NULL;
  uid = NULL;
  selected = 0;
  for ( node=pub_keyblock; node; node = node->next )
    {
      if ( node->pkt->pkttype == PKT_PUBLIC_SUBKEY )
	break; /* ready */

      if ( node->pkt->pkttype == PKT_PUBLIC_KEY )
	{
	  main_pk = node->pkt->pkt.public_key;
	  keyid_from_pk( main_pk, keyid );
	}
      else if ( node->pkt->pkttype == PKT_USER_ID )
	{
	  uid = node->pkt->pkt.user_id;
	  selected = select_all || (node->flag & NODFLG_SELUID);
	}
      else if ( main_pk && uid && selected
		&& node->pkt->pkttype == PKT_SIGNATURE )
	{
	  PKT_signature *sig = node->pkt->pkt.signature;
	  if ( keyid[0] == sig->keyid[0] && keyid[1] == sig->keyid[1]
	       && (uid && (sig->sig_class&~3) == 0x10)
	       && sig->flags.chosen_selfsig)
	    {
	      char *user=utf8_to_native(uid->name,strlen(uid->name),0);
	      if( sig->version < 4 )
		log_info(_("skipping v3 self-signature on user ID \"%s\"\n"),
			 user);
	      else
		{
		  PKT_signature *newsig;
		  PACKET *newpkt;
		  int rc,skip=0,addonly=1;

		  if(sig->flags.notation)
		    {
		      tty_printf("Current notations for user ID \"%s\":\n",
				 user);
		      tty_print_notations(-9,sig);
		    }
		  else
		    {
		      tty_printf("No notations on user ID \"%s\"\n",user);
		      if(notation==NULL)
			{
			  /* There are no current notations, so there
			     is no point in trying to un-set them. */
			  continue;
			}
		    }

		  if(notation)
		    {
		      struct notation *n;
		      int deleting=0;

		      notation->next=sig_to_notation(sig);

		      for(n=notation->next;n;n=n->next)
			if(strcmp(n->name,notation->name)==0)
			  {
			    if(notation->value)
			      {
				if(strcmp(n->value,notation->value)==0)
				  {
				    if(notation->flags.ignore)
				      {
					/* Value match with a delete
					   flag. */
					n->flags.ignore=1;
					deleting=1;
				      }
				    else
				      {
					/* Adding the same notation
					   twice, so don't add it at
					   all. */
					skip=1;
					tty_printf("Skipping notation:"
						   " %s=%s\n",
						   notation->name,
						   notation->value);
					break;
				      }
				  }
			      }
			    else
			      {
				/* No value, so it means delete. */
				n->flags.ignore=1;
				deleting=1;
			      }

			    if(n->flags.ignore)
			      {
				tty_printf("Removing notation: %s=%s\n",
					   n->name,n->value);
				addonly=0;
			      }
			  }

		      if(!notation->flags.ignore && !skip)
			tty_printf("Adding notation: %s=%s\n",
				   notation->name,notation->value);

		      /* We tried to delete, but had no matches */
		      if(notation->flags.ignore && !deleting)
			continue;
		    }
		  else
		    {
		      tty_printf("Removing all notations\n");
		      addonly=0;
		    }

		  if(skip
		     || (!addonly
			 && !cpr_get_answer_is_yes("keyedit.confirm_notation",
						   _("Proceed? (y/N) "))))
		    continue;

		  rc = update_keysig_packet (&newsig, sig,
					     main_pk, uid, NULL,
					     sk,
					     keygen_add_notations, notation );
		  if( rc )
		    {
		      log_error ("update_keysig_packet failed: %s\n",
				 g10_errstr(rc));
		      free_secret_key( sk );
		      free_notation(notation);
		      xfree(user);
		      return 0;
		    }

		  /* replace the packet */
		  newpkt = xmalloc_clear( sizeof *newpkt );
		  newpkt->pkttype = PKT_SIGNATURE;
		  newpkt->pkt.signature = newsig;
		  free_packet( node->pkt );
		  xfree( node->pkt );
		  node->pkt = newpkt;
		  modified = 1;

		  if(notation)
		    {
		      /* Snip off the notation list from the sig */
		      free_notation(notation->next);
		      notation->next=NULL;
		    }

		  xfree(user);
		}
	    }
	}
    }

  free_notation(notation);
  free_secret_key( sk );
  return modified;
}


/****************
 * Select one user id or remove all selection if index is 0.
 * Returns: True if the selection changed;
 */
static int
menu_select_uid( KBNODE keyblock, int idx )
{
    KBNODE node;
    int i;

    /* first check that the index is valid */
    if( idx ) {
	for( i=0, node = keyblock; node; node = node->next ) {
	    if( node->pkt->pkttype == PKT_USER_ID ) {
		if( ++i == idx )
		    break;
	    }
	}
	if( !node ) {
	    tty_printf(_("No user ID with index %d\n"), idx );
	    return 0;
	}
    }
    else { /* reset all */
	for( i=0, node = keyblock; node; node = node->next ) {
	    if( node->pkt->pkttype == PKT_USER_ID )
		node->flag &= ~NODFLG_SELUID;
	}
	return 1;
    }
    /* and toggle the new index */
    for( i=0, node = keyblock; node; node = node->next ) {
	if( node->pkt->pkttype == PKT_USER_ID ) {
	    if( ++i == idx ) {
		if( (node->flag & NODFLG_SELUID) )
		    node->flag &= ~NODFLG_SELUID;
		else
		    node->flag |= NODFLG_SELUID;
	    }
	}
    }

    return 1;
}

/* Search in the keyblock for a uid that matches namehash */
static int
menu_select_uid_namehash( KBNODE keyblock, const char *namehash )
{
  byte hash[NAMEHASH_LEN];
  KBNODE node;
  int i;

  assert(strlen(namehash)==NAMEHASH_LEN*2);

  for(i=0;i<NAMEHASH_LEN;i++)
    hash[i]=hextobyte(&namehash[i*2]);

  for(node=keyblock->next;node;node=node->next)
    {
      if(node->pkt->pkttype==PKT_USER_ID)
	{
	  namehash_from_uid(node->pkt->pkt.user_id);
	  if(memcmp(node->pkt->pkt.user_id->namehash,hash,NAMEHASH_LEN)==0)
	    {
	      if(node->flag&NODFLG_SELUID)
		node->flag &= ~NODFLG_SELUID;
	      else
		node->flag |= NODFLG_SELUID;

	      break;
	    }
	}
    }

    if(!node)
      {
	tty_printf(_("No user ID with hash %s\n"),namehash);
	return 0;
      }

  return 1;
}

/****************
 * Select secondary keys
 * Returns: True if the selection changed;
 */
static int
menu_select_key( KBNODE keyblock, int idx )
{
    KBNODE node;
    int i;

    /* first check that the index is valid */
    if( idx ) {
	for( i=0, node = keyblock; node; node = node->next ) {
	    if( node->pkt->pkttype == PKT_PUBLIC_SUBKEY
		|| node->pkt->pkttype == PKT_SECRET_SUBKEY ) {
		if( ++i == idx )
		    break;
	    }
	}
	if( !node ) {
	    tty_printf(_("No subkey with index %d\n"), idx );
	    return 0;
	}
    }
    else { /* reset all */
	for( i=0, node = keyblock; node; node = node->next ) {
	    if( node->pkt->pkttype == PKT_PUBLIC_SUBKEY
		|| node->pkt->pkttype == PKT_SECRET_SUBKEY )
		node->flag &= ~NODFLG_SELKEY;
	}
	return 1;
    }
    /* and set the new index */
    for( i=0, node = keyblock; node; node = node->next ) {
	if( node->pkt->pkttype == PKT_PUBLIC_SUBKEY
	    || node->pkt->pkttype == PKT_SECRET_SUBKEY ) {
	    if( ++i == idx ) {
		if( (node->flag & NODFLG_SELKEY) )
		    node->flag &= ~NODFLG_SELKEY;
		else
		    node->flag |= NODFLG_SELKEY;
	    }
	}
    }

    return 1;
}


static int
count_uids_with_flag( KBNODE keyblock, unsigned flag )
{
    KBNODE node;
    int i=0;

    for( node = keyblock; node; node = node->next )
	if( node->pkt->pkttype == PKT_USER_ID && (node->flag & flag) )
	    i++;
    return i;
}

static int
count_keys_with_flag( KBNODE keyblock, unsigned flag )
{
    KBNODE node;
    int i=0;

    for( node = keyblock; node; node = node->next )
	if( ( node->pkt->pkttype == PKT_PUBLIC_SUBKEY
	      || node->pkt->pkttype == PKT_SECRET_SUBKEY)
	    && (node->flag & flag) )
	    i++;
    return i;
}

static int
count_uids( KBNODE keyblock )
{
    KBNODE node;
    int i=0;

    for( node = keyblock; node; node = node->next )
	if( node->pkt->pkttype == PKT_USER_ID )
	    i++;
    return i;
}


/****************
 * Returns true if there is at least one selected user id
 */
static int
count_selected_uids( KBNODE keyblock )
{
    return count_uids_with_flag( keyblock, NODFLG_SELUID);
}

static int
count_selected_keys( KBNODE keyblock )
{
    return count_keys_with_flag( keyblock, NODFLG_SELKEY);
}

/* returns how many real (i.e. not attribute) uids are unmarked */
static int
real_uids_left( KBNODE keyblock )
{
  KBNODE node;
  int real=0;

  for(node=keyblock;node;node=node->next)
    if(node->pkt->pkttype==PKT_USER_ID && !(node->flag&NODFLG_SELUID) &&
       !node->pkt->pkt.user_id->attrib_data)
      real++;

  return real;
}

/*
 * Ask whether the signature should be revoked.  If the user commits this,
 * flag bit MARK_A is set on the signature and the user ID.
 */
static void
ask_revoke_sig( KBNODE keyblock, KBNODE node )
{
    int doit=0;
    PKT_user_id *uid;
    PKT_signature *sig = node->pkt->pkt.signature;
    KBNODE unode = find_prev_kbnode( keyblock, node, PKT_USER_ID );

    if( !unode ) {
	log_error("Oops: no user ID for signature\n");
	return;
    }

    uid=unode->pkt->pkt.user_id;

    if(opt.with_colons)
      {
	if(uid->attrib_data)
	  printf("uat:::::::::%u %lu",uid->numattribs,uid->attrib_len);
	else
	  {
	    printf("uid:::::::::");
	    print_string (stdout, uid->name, uid->len, ':');
	  }

	printf("\n");

	print_and_check_one_sig_colon(keyblock,node,NULL,NULL,NULL,NULL,1);
      }
    else
      {
	char *p=utf8_to_native(unode->pkt->pkt.user_id->name,
			 unode->pkt->pkt.user_id->len,0);
	tty_printf(_("user ID: \"%s\"\n"),p);
	xfree(p);

	tty_printf(_("signed by your key %s on %s%s%s\n"),
		   keystr(sig->keyid),datestr_from_sig(sig),
		   sig->flags.exportable?"":_(" (non-exportable)"),"");
      }
    if(sig->flags.expired)
      {
	tty_printf(_("This signature expired on %s.\n"),
		   expirestr_from_sig(sig));
	/* Use a different question so we can have different help text */
	doit=cpr_get_answer_is_yes("ask_revoke_sig.expired",
			_("Are you sure you still want to revoke it? (y/N) "));
      }
    else
      doit=cpr_get_answer_is_yes("ask_revoke_sig.one",
	      _("Create a revocation certificate for this signature? (y/N) "));

    if(doit) {
      node->flag |= NODFLG_MARK_A;
      unode->flag |= NODFLG_MARK_A;
    }
}

/****************
 * Display all user ids of the current public key together with signatures
 * done by one of our keys.  Then walk over all this sigs and ask the user
 * whether he wants to revoke this signature.
 * Return: True when the keyblock has changed.
 */
static int
menu_revsig( KBNODE keyblock )
{
    PKT_signature *sig;
    PKT_public_key *primary_pk;
    KBNODE node;
    int changed = 0;
    int rc, any, skip=1, all=!count_selected_uids(keyblock);
    struct revocation_reason_info *reason = NULL;

    assert(keyblock->pkt->pkttype==PKT_PUBLIC_KEY);

    /* FIXME: detect duplicates here  */
    tty_printf(_("You have signed these user IDs on key %s:\n"),
	       keystr_from_pk(keyblock->pkt->pkt.public_key));
    for( node = keyblock; node; node = node->next ) {
	node->flag &= ~(NODFLG_SELSIG | NODFLG_MARK_A);
	if( node->pkt->pkttype == PKT_USER_ID ) {
	    if( node->flag&NODFLG_SELUID || all ) {
	      PKT_user_id *uid = node->pkt->pkt.user_id;
	      /* Hmmm: Should we show only UIDs with a signature? */
	      tty_printf("     ");
	      tty_print_utf8_string( uid->name, uid->len );
	      tty_printf("\n");
	      skip=0;
	    }
	    else
	      skip=1;
	}
	else if( !skip && node->pkt->pkttype == PKT_SIGNATURE
		&& ((sig = node->pkt->pkt.signature),
                     !seckey_available(sig->keyid)  ) )
	  {
	    if( (sig->sig_class&~3) == 0x10 )
	      {
		tty_printf("   ");
		tty_printf(_("signed by your key %s on %s%s%s\n"),
			   keystr(sig->keyid), datestr_from_sig(sig),
			   sig->flags.exportable?"":_(" (non-exportable)"),
			   sig->flags.revocable?"":_(" (non-revocable)"));
		if(sig->flags.revocable)
		  node->flag |= NODFLG_SELSIG;
	      }
	    else if( sig->sig_class == 0x30 )
	      {
		tty_printf("   ");
		tty_printf(_("revoked by your key %s on %s\n"),
			   keystr(sig->keyid),datestr_from_sig(sig));
	      }
	  }
    }

    tty_printf("\n");

    /* ask */
    for( node = keyblock; node; node = node->next ) {
	if( !(node->flag & NODFLG_SELSIG) )
	    continue;
	ask_revoke_sig( keyblock, node );
    }

    /* present selected */
    any = 0;
    for( node = keyblock; node; node = node->next ) {
	if( !(node->flag & NODFLG_MARK_A) )
	    continue;
	if( !any ) {
	    any = 1;
	    tty_printf(_("You are about to revoke these signatures:\n"));
	}
	if( node->pkt->pkttype == PKT_USER_ID ) {
	    PKT_user_id *uid = node->pkt->pkt.user_id;
	    tty_printf("     ");
	    tty_print_utf8_string( uid->name, uid->len );
	    tty_printf("\n");
	}
	else if( node->pkt->pkttype == PKT_SIGNATURE ) {
	    sig = node->pkt->pkt.signature;
	    tty_printf("   ");
	    tty_printf(_("signed by your key %s on %s%s%s\n"),
 		       keystr(sig->keyid), datestr_from_sig(sig),"",
		       sig->flags.exportable?"":_(" (non-exportable)") );
	}
    }
    if( !any )
	return 0; /* none selected */

    if( !cpr_get_answer_is_yes("ask_revoke_sig.okay",
	 _("Really create the revocation certificates? (y/N) ")) )
	return 0; /* forget it */

    reason = ask_revocation_reason( 0, 1, 0 );
    if( !reason ) { /* user decided to cancel */
	return 0;
    }

    /* now we can sign the user ids */
  reloop: /* (must use this, because we are modifing the list) */
    primary_pk = keyblock->pkt->pkt.public_key;
    for( node=keyblock; node; node = node->next ) {
	KBNODE unode;
	PACKET *pkt;
	struct sign_attrib attrib;
	PKT_secret_key *sk;

	if( !(node->flag & NODFLG_MARK_A)
	    || node->pkt->pkttype != PKT_SIGNATURE )
	    continue;
	unode = find_prev_kbnode( keyblock, node, PKT_USER_ID );
	assert( unode ); /* we already checked this */

	memset( &attrib, 0, sizeof attrib );
	attrib.reason = reason;
	attrib.non_exportable=!node->pkt->pkt.signature->flags.exportable;

	node->flag &= ~NODFLG_MARK_A;
	sk = xmalloc_secure_clear( sizeof *sk );
	if( get_seckey( sk, node->pkt->pkt.signature->keyid ) ) {
	    log_info(_("no secret key\n"));
	    continue;
	}
	rc = make_keysig_packet( &sig, primary_pk,
				       unode->pkt->pkt.user_id,
				       NULL,
				       sk,
				       0x30, 0, 0, 0, 0,
				       sign_mk_attrib,
				       &attrib );
	free_secret_key(sk);
	if( rc ) {
	    log_error(_("signing failed: %s\n"), g10_errstr(rc));
	    release_revocation_reason_info( reason );
	    return changed;
	}
	changed = 1; /* we changed the keyblock */
	update_trust = 1;
	/* Are we revoking our own uid? */
	if(primary_pk->keyid[0]==sig->keyid[0] &&
	   primary_pk->keyid[1]==sig->keyid[1])
	  unode->pkt->pkt.user_id->is_revoked=1;
	pkt = xmalloc_clear( sizeof *pkt );
	pkt->pkttype = PKT_SIGNATURE;
	pkt->pkt.signature = sig;
	insert_kbnode( unode, new_kbnode(pkt), 0 );
	goto reloop;
    }

    release_revocation_reason_info( reason );
    return changed;
}

/* Revoke a user ID (i.e. revoke a user ID selfsig).  Return true if
   keyblock changed. */
static int
menu_revuid( KBNODE pub_keyblock, KBNODE sec_keyblock )
{
  PKT_public_key *pk = pub_keyblock->pkt->pkt.public_key;
  PKT_secret_key *sk = copy_secret_key( NULL,
					sec_keyblock->pkt->pkt.secret_key );
  KBNODE node;
  int changed = 0;
  int rc;
  struct revocation_reason_info *reason = NULL;

  /* Note that this is correct as per the RFCs, but nevertheless
     somewhat meaningless in the real world.  1991 did define the 0x30
     sig class, but PGP 2.x did not actually implement it, so it would
     probably be safe to use v4 revocations everywhere. -ds */

  for( node = pub_keyblock; node; node = node->next )
    if(pk->version>3 || (node->pkt->pkttype==PKT_USER_ID &&
			 node->pkt->pkt.user_id->selfsigversion>3))
      {
	if((reason = ask_revocation_reason( 0, 1, 4 )))
	  break;
	else
	  goto leave;
      }

 reloop: /* (better this way because we are modifing the keyring) */
  for( node = pub_keyblock; node; node = node->next )
    if(node->pkt->pkttype == PKT_USER_ID && (node->flag & NODFLG_SELUID))
      {
	PKT_user_id *uid=node->pkt->pkt.user_id;

	if(uid->is_revoked)
	  {
	    char *user=utf8_to_native(uid->name,uid->len,0);
	    log_info(_("user ID \"%s\" is already revoked\n"),user);
	    xfree(user);
	  }
	else
	  {
	    PACKET *pkt;
	    PKT_signature *sig;
	    struct sign_attrib attrib;
	    u32 timestamp=make_timestamp();

	    if(uid->created>=timestamp)
	      {
		/* Okay, this is a problem.  The user ID selfsig was
		   created in the future, so we need to warn the user and
		   set our revocation timestamp one second after that so
		   everything comes out clean. */

		log_info(_("WARNING: a user ID signature is dated %d"
			   " seconds in the future\n"),uid->created-timestamp);

		timestamp=uid->created+1;
	      }

	    memset( &attrib, 0, sizeof attrib );
	    attrib.reason = reason;

	    node->flag &= ~NODFLG_SELUID;

	    rc = make_keysig_packet( &sig, pk, uid, NULL, sk, 0x30, 0,
				     (reason==NULL)?3:0, timestamp, 0,
				     sign_mk_attrib, &attrib );
	    if( rc )
	      {
		log_error(_("signing failed: %s\n"), g10_errstr(rc));
		goto leave;
	      }
	    else
	      {
		pkt = xmalloc_clear( sizeof *pkt );
		pkt->pkttype = PKT_SIGNATURE;
		pkt->pkt.signature = sig;
		insert_kbnode( node, new_kbnode(pkt), 0 );

		/* If the trustdb has an entry for this key+uid then the
		   trustdb needs an update. */
		if(!update_trust
		   && (get_validity(pk,uid)&TRUST_MASK)>=TRUST_UNDEFINED)
		  update_trust=1;

		changed = 1;
		node->pkt->pkt.user_id->is_revoked=1;

		goto reloop;
	      }
	  }
      }

  if(changed)
    commit_kbnode( &pub_keyblock );

 leave:
  free_secret_key(sk);
  release_revocation_reason_info( reason );
  return changed;
}

/****************
 * Revoke the whole key.
 */
static int
menu_revkey( KBNODE pub_keyblock, KBNODE sec_keyblock )
{
  PKT_public_key *pk=pub_keyblock->pkt->pkt.public_key;
  PKT_secret_key *sk;
  int rc,changed = 0;
  struct revocation_reason_info *reason;
  PACKET *pkt;
  PKT_signature *sig;

  if(pk->is_revoked)
    {
      tty_printf(_("Key %s is already revoked.\n"),keystr_from_pk(pk));
      return 0;
    }

  reason = ask_revocation_reason( 1, 0, 0 );
  /* user decided to cancel */
  if( !reason )
    return 0;

  sk = copy_secret_key( NULL, sec_keyblock->pkt->pkt.secret_key );
  rc = make_keysig_packet( &sig, pk, NULL, NULL, sk,
			   0x20, 0, opt.force_v4_certs?4:0, 0, 0,
			   revocation_reason_build_cb, reason );
  free_secret_key(sk);
  if( rc )
    {
      log_error(_("signing failed: %s\n"), g10_errstr(rc));
      goto scram;
    }

  changed = 1; /* we changed the keyblock */

  pkt = xmalloc_clear( sizeof *pkt );
  pkt->pkttype = PKT_SIGNATURE;
  pkt->pkt.signature = sig;
  insert_kbnode( pub_keyblock, new_kbnode(pkt), 0 );
  commit_kbnode( &pub_keyblock );

  update_trust=1;

 scram:
  release_revocation_reason_info( reason );
  return changed;
}

static int
menu_revsubkey( KBNODE pub_keyblock, KBNODE sec_keyblock )
{
    PKT_public_key *mainpk;
    KBNODE node;
    int changed = 0;
    int rc;
    struct revocation_reason_info *reason = NULL;

    reason = ask_revocation_reason( 1, 0, 0 );
    if( !reason ) { /* user decided to cancel */
	return 0;
    }

  reloop: /* (better this way because we are modifing the keyring) */
    mainpk = pub_keyblock->pkt->pkt.public_key;
    for( node = pub_keyblock; node; node = node->next ) {
	if( node->pkt->pkttype == PKT_PUBLIC_SUBKEY
	    && (node->flag & NODFLG_SELKEY) ) {
	    PACKET *pkt;
	    PKT_signature *sig;
	    PKT_secret_key *sk;
	    PKT_public_key *subpk = node->pkt->pkt.public_key;
	    struct sign_attrib attrib;

	    if(subpk->is_revoked)
	      {
		tty_printf(_("Subkey %s is already revoked.\n"),
			   keystr_from_pk(subpk));
		continue;
	      }

	    memset( &attrib, 0, sizeof attrib );
	    attrib.reason = reason;

	    node->flag &= ~NODFLG_SELKEY;
	    sk = copy_secret_key( NULL, sec_keyblock->pkt->pkt.secret_key );
	    rc = make_keysig_packet( &sig, mainpk, NULL, subpk, sk,
                                     0x28, 0, 0, 0, 0,
				     sign_mk_attrib, &attrib );
	    free_secret_key(sk);
	    if( rc ) {
		log_error(_("signing failed: %s\n"), g10_errstr(rc));
		release_revocation_reason_info( reason );
		return changed;
	    }
	    changed = 1; /* we changed the keyblock */

	    pkt = xmalloc_clear( sizeof *pkt );
	    pkt->pkttype = PKT_SIGNATURE;
	    pkt->pkt.signature = sig;
	    insert_kbnode( node, new_kbnode(pkt), 0 );
	    goto reloop;
	}
    }
    commit_kbnode( &pub_keyblock );
    /*commit_kbnode( &sec_keyblock );*/

    /* No need to set update_trust here since signing keys no longer
       are used to certify other keys, so there is no change in trust
       when revoking/removing them */

    release_revocation_reason_info( reason );
    return changed;
}

/* Note that update_ownertrust is going to mark the trustdb dirty when
   enabling or disabling a key.  This is arguably sub-optimal as
   disabled keys are still counted in the web of trust, but perhaps
   not worth adding extra complexity to change. -ds */
static int
enable_disable_key( KBNODE keyblock, int disable )
{
    PKT_public_key *pk = find_kbnode( keyblock, PKT_PUBLIC_KEY )
			    ->pkt->pkt.public_key;
    unsigned int trust, newtrust;

    trust = newtrust = get_ownertrust (pk);
    newtrust &= ~TRUST_FLAG_DISABLED;
    if( disable )
	newtrust |= TRUST_FLAG_DISABLED;
    if( trust == newtrust )
	return 0; /* already in that state */
    update_ownertrust(pk, newtrust );
    return 0;
}


static void
menu_showphoto( KBNODE keyblock )
{
  KBNODE node;
  int select_all = !count_selected_uids(keyblock);
  int count=0;
  PKT_public_key *pk=NULL;

  /* Look for the public key first.  We have to be really, really,
     explicit as to which photo this is, and what key it is a UID on
     since people may want to sign it. */

  for( node = keyblock; node; node = node->next )
    {
      if( node->pkt->pkttype == PKT_PUBLIC_KEY )
	pk = node->pkt->pkt.public_key;
      else if( node->pkt->pkttype == PKT_USER_ID )
	{
	  PKT_user_id *uid = node->pkt->pkt.user_id;
	  count++;

	  if((select_all || (node->flag & NODFLG_SELUID)) &&
	     uid->attribs!=NULL)
	    {
	      int i;

	      for(i=0;i<uid->numattribs;i++)
		{
		  byte type;
		  u32 size;

		  if(uid->attribs[i].type==ATTRIB_IMAGE &&
		     parse_image_header(&uid->attribs[i],&type,&size))
		    {
		      tty_printf(_("Displaying %s photo ID of size %ld for "
				   "key %s (uid %d)\n"),
				 image_type_to_string(type,1),
				 (ulong)size,keystr_from_pk(pk),count);
		      show_photos(&uid->attribs[i],1,pk,NULL);
		    }
		}
	    }
	}
    }
}<|MERGE_RESOLUTION|>--- conflicted
+++ resolved
@@ -31,11 +31,8 @@
 #include <stdio.h>
 #include <readline/readline.h>
 #endif
-<<<<<<< HEAD
-=======
 
 #include "gpg.h"
->>>>>>> 6d77c76e
 #include "options.h"
 #include "packet.h"
 #include "errors.h"
@@ -282,21 +279,12 @@
 
 	if(sig->flags.policy_url && (opt.list_options&LIST_SHOW_POLICY_URLS))
 	  show_policy_url(sig,3,0);
-<<<<<<< HEAD
 
 	if(sig->flags.notation && (opt.list_options&LIST_SHOW_NOTATIONS))
 	  show_notation(sig,3,0,
 			((opt.list_options&LIST_SHOW_STD_NOTATIONS)?1:0)+
 			((opt.list_options&LIST_SHOW_USER_NOTATIONS)?2:0));
 
-=======
-
-	if(sig->flags.notation && (opt.list_options&LIST_SHOW_NOTATIONS))
-	  show_notation(sig,3,0,
-			((opt.list_options&LIST_SHOW_STD_NOTATIONS)?1:0)+
-			((opt.list_options&LIST_SHOW_USER_NOTATIONS)?2:0));
-
->>>>>>> 6d77c76e
 	if(sig->flags.pref_ks && (opt.list_options&LIST_SHOW_KEYSERVER_URLS))
 	  show_keyserver_url(sig,3,0);
     }
@@ -495,7 +483,6 @@
 	    (*regexp)[ind++]='\\';
 
 	  (*regexp)[ind++]=*q;
-<<<<<<< HEAD
 
 	  if((regexplen-ind)<3)
 	    {
@@ -506,18 +493,6 @@
 	  q++;
 	}
 
-=======
-
-	  if((regexplen-ind)<3)
-	    {
-	      regexplen+=100;
-	      *regexp=xrealloc(*regexp,regexplen);
-	    }
-
-	  q++;
-	}
-
->>>>>>> 6d77c76e
       (*regexp)[ind]='\0';
       strcat(*regexp,">$");
     }
@@ -2036,45 +2011,8 @@
 		    {
 		      modified=1;
 		      redisplay=1;
-<<<<<<< HEAD
 		    }
 		}
-	    }
-	    break;
-
-	  case cmdREVKEY:
-	    {
-	      int n1;
-
-	      if( !(n1=count_selected_keys( keyblock )) )
-		{
-		  if(cpr_get_answer_is_yes("keyedit.revoke.subkey.okay",
-					   _("Do you really want to revoke"
-					     " the entire key? (y/N) ")))
-		    {
-		      if(menu_revkey(keyblock,sec_keyblock))
-			modified=1;
-
-		      redisplay=1;
-=======
->>>>>>> 6d77c76e
-		    }
-		}
-	      else if(cpr_get_answer_is_yes("keyedit.revoke.subkey.okay",
-					    n1 > 1?
-					    _("Do you really want to revoke"
-					      " the selected subkeys? (y/N) "):
-					    _("Do you really want to revoke"
-					      " this subkey? (y/N) ")))
-		{
-		  if( menu_revsubkey( keyblock, sec_keyblock ) )
-		    modified = 1;
-
-		  redisplay = 1;
-		}
-
-	      if(modified)
-		merge_keys_and_selfsig( keyblock );
 	    }
 	    break;
 
@@ -2749,11 +2687,7 @@
 	    if(pk->is_revoked)
 	      {
 		char *user=get_user_id_string_native(pk->revoked.keyid);
-<<<<<<< HEAD
-		const char *algo=pubkey_algo_to_string(pk->revoked.algo);
-=======
 		const char *algo = gcry_pk_algo_name (pk->revoked.algo);
->>>>>>> 6d77c76e
 		tty_printf(_("This key was revoked on %s by %s key %s\n"),
 			   revokestr_from_pk(pk),algo?algo:"?",user);
 		xfree(user);
@@ -2768,15 +2702,9 @@
 		    {
 		      u32 r_keyid[2];
 		      char *user;
-<<<<<<< HEAD
-		      const char *algo=
-			pubkey_algo_to_string(pk->revkey[i].algid);
-
-=======
 		      const char *algo;
 
                       algo = gcry_pk_algo_name (pk->revkey[i].algid);
->>>>>>> 6d77c76e
 		      keyid_from_fingerprint(pk->revkey[i].fpr,
 					     MAX_FINGERPRINT_LEN,r_keyid);
 
