/* keydb.h - Key database
 * Copyright (C) 1998, 1999, 2000, 2001, 2002, 2003, 2004, 2005,
 *               2006 Free Software Foundation, Inc.
 *
 * This file is part of GnuPG.
 *
 * GnuPG is free software; you can redistribute it and/or modify
 * it under the terms of the GNU General Public License as published by
 * the Free Software Foundation; either version 2 of the License, or
 * (at your option) any later version.
 *
 * GnuPG is distributed in the hope that it will be useful,
 * but WITHOUT ANY WARRANTY; without even the implied warranty of
 * MERCHANTABILITY or FITNESS FOR A PARTICULAR PURPOSE.  See the
 * GNU General Public License for more details.
 *
 * You should have received a copy of the GNU General Public License
 * along with this program; if not, write to the Free Software
 * Foundation, Inc., 51 Franklin Street, Fifth Floor, Boston, MA 02110-1301,
 * USA.
 */

#ifndef G10_KEYDB_H
#define G10_KEYDB_H

#include <assuan.h>

#include "types.h"
#include "packet.h"
#include "cipher.h"
#ifdef ENABLE_AGENT_SUPPORT
#include "assuan.h"
#endif

/* What qualifies as a certification (rather than a signature?) */
#define IS_CERT(s)       (IS_KEY_SIG(s) || IS_UID_SIG(s) || IS_SUBKEY_SIG(s) \
                         || IS_KEY_REV(s) || IS_UID_REV(s) || IS_SUBKEY_REV(s))
#define IS_SIG(s)        (!IS_CERT(s))
#define IS_KEY_SIG(s)    ((s)->sig_class == 0x1f)
#define IS_UID_SIG(s)    (((s)->sig_class & ~3) == 0x10)
#define IS_SUBKEY_SIG(s) ((s)->sig_class == 0x18)
#define IS_KEY_REV(s)    ((s)->sig_class == 0x20)
#define IS_UID_REV(s)    ((s)->sig_class == 0x30)
#define IS_SUBKEY_REV(s) ((s)->sig_class == 0x28)

struct getkey_ctx_s;
typedef struct getkey_ctx_s *GETKEY_CTX;

/****************
 * A Keyblock is all packets which form an entire certificate;
 * i.e. the public key, certificate, trust packets, user ids,
 * signatures, and subkey.
 *
 * This structure is also used to bind arbitrary packets together.
 */

struct kbnode_struct {
    KBNODE next;
    PACKET *pkt;
    int flag;
    int private_flag;
    ulong recno;  /* used while updating the trustdb */
};

#define is_deleted_kbnode(a)  ((a)->private_flag & 1)
#define is_cloned_kbnode(a)   ((a)->private_flag & 2)


enum resource_type {
    rt_UNKNOWN = 0,
    rt_RING = 1
};


/****************
 * A data structre to hold information about the external position
 * of a keyblock.
 */
struct keyblock_pos_struct {
    int   resno;     /* resource number */
    enum resource_type rt;
    off_t offset;    /* position information */
    unsigned count;  /* length of the keyblock in packets */
    iobuf_t  fp;     /* Used by enum_keyblocks. */
    int secret;      /* working on a secret keyring */
    PACKET *pkt;     /* ditto */
    int valid;
};
typedef struct keyblock_pos_struct KBPOS;

/* structure to hold a couple of public key certificates */
typedef struct pk_list *PK_LIST;
struct pk_list {
    PK_LIST next;
    PKT_public_key *pk;
    int flags; /* flag bit 1==throw_keyid */
};

/* structure to hold a couple of secret key certificates */
typedef struct sk_list *SK_LIST;
struct sk_list {
    SK_LIST next;
    PKT_secret_key *sk;
    int mark; /* not used */
};

/* structure to collect all information which can be used to
 * identify a public key */
typedef struct pubkey_find_info *PUBKEY_FIND_INFO;
struct pubkey_find_info {
    u32  keyid[2];
    unsigned nbits;
    byte pubkey_algo;
    byte fingerprint[MAX_FINGERPRINT_LEN];
    char userid[1];
};


typedef struct keydb_handle *KEYDB_HANDLE;

typedef enum {
    KEYDB_SEARCH_MODE_NONE,
    KEYDB_SEARCH_MODE_EXACT,
    KEYDB_SEARCH_MODE_SUBSTR,
    KEYDB_SEARCH_MODE_MAIL,
    KEYDB_SEARCH_MODE_MAILSUB,
    KEYDB_SEARCH_MODE_MAILEND,
    KEYDB_SEARCH_MODE_WORDS,
    KEYDB_SEARCH_MODE_SHORT_KID,
    KEYDB_SEARCH_MODE_LONG_KID,
    KEYDB_SEARCH_MODE_FPR16,
    KEYDB_SEARCH_MODE_FPR20,
    KEYDB_SEARCH_MODE_FPR,
    KEYDB_SEARCH_MODE_FIRST,
    KEYDB_SEARCH_MODE_NEXT
} KeydbSearchMode;

struct keydb_search_desc {
    KeydbSearchMode mode;
    int (*skipfnc)(void *,u32*,PKT_user_id*);
    void *skipfncvalue;
    union {
        const char *name;
        byte fpr[MAX_FINGERPRINT_LEN];
        u32  kid[2];
    } u;
    int exact;
<<<<<<< HEAD
=======
};


/* Helper type for preference fucntions. */
union pref_hint
{
  int digest_length;
>>>>>>> 6d77c76e
};


/*-- keydb.c --*/

/*
  Flag 1 == force
  Flag 2 == default
*/
int keydb_add_resource (const char *url, int flags, int secret);
KEYDB_HANDLE keydb_new (int secret);
void keydb_release (KEYDB_HANDLE hd);
const char *keydb_get_resource_name (KEYDB_HANDLE hd);
int keydb_get_keyblock (KEYDB_HANDLE hd, KBNODE *ret_kb);
int keydb_update_keyblock (KEYDB_HANDLE hd, KBNODE kb);
int keydb_insert_keyblock (KEYDB_HANDLE hd, KBNODE kb);
int keydb_delete_keyblock (KEYDB_HANDLE hd);
int keydb_locate_writable (KEYDB_HANDLE hd, const char *reserved);
void keydb_rebuild_caches (int noisy);
int keydb_search_reset (KEYDB_HANDLE hd);
#define keydb_search(a,b,c) keydb_search2((a),(b),(c),NULL)
int keydb_search2 (KEYDB_HANDLE hd, KEYDB_SEARCH_DESC *desc,
		   size_t ndesc, size_t *descindex);
int keydb_search_first (KEYDB_HANDLE hd);
int keydb_search_next (KEYDB_HANDLE hd);
int keydb_search_kid (KEYDB_HANDLE hd, u32 *kid);
int keydb_search_fpr (KEYDB_HANDLE hd, const byte *fpr);


/*-- pkclist.c --*/
void show_revocation_reason( PKT_public_key *pk, int mode );
int  check_signatures_trust( PKT_signature *sig );
void release_pk_list( PK_LIST pk_list );
int  build_pk_list( STRLIST rcpts, PK_LIST *ret_pk_list, unsigned use );
<<<<<<< HEAD
union pref_hint
{
  int digest_length;
};
int  algo_available( preftype_t preftype, int algo,
		     const union pref_hint *hint );
int  select_algo_from_prefs( PK_LIST pk_list, int preftype,
			     int request, const union pref_hint *hint );
=======
int  algo_available( preftype_t preftype, int algo,
		     const union pref_hint *hint );
int  select_algo_from_prefs( PK_LIST pk_list, int preftype,
			     int request, const union pref_hint *hint);
>>>>>>> 6d77c76e
int  select_mdc_from_pklist (PK_LIST pk_list);

/*-- skclist.c --*/
void release_sk_list( SK_LIST sk_list );
int  build_sk_list( STRLIST locusr, SK_LIST *ret_sk_list,
					    int unlock, unsigned use );

/*-- passphrase.h --*/
<<<<<<< HEAD
#ifdef ENABLE_AGENT_SUPPORT
assuan_context_t agent_open (int try, const char *orig_codeset);
void agent_close (assuan_context_t ctx);
#else
/* If we build w/o agent support, assuan.h won't get included and thus
   we need to define a replacement for some Assuan types. */
typedef int assuan_error_t;
typedef void *assuan_context_t;
#endif
=======
assuan_context_t agent_open (int try, const char *orig_codeset);
void agent_close (assuan_context_t ctx);
>>>>>>> 6d77c76e
int  have_static_passphrase(void);
void set_passphrase_from_string(const char *pass);
void read_passphrase_from_fd( int fd );
void passphrase_clear_cache ( u32 *keyid, const char *cacheid, int algo );
char *ask_passphrase (const char *description,
                      const char *tryagain_text,
                      const char *promptid,
                      const char *prompt, 
                      const char *cacheid, int *canceled);
DEK *passphrase_to_dek( u32 *keyid, int pubkey_algo,
			int cipher_algo, STRING2KEY *s2k, int mode,
                        const char *tryagain_text, int *canceled);
void set_next_passphrase( const char *s );
char *get_last_passphrase(void);
void next_to_last_passphrase(void);

/*-- getkey.c --*/
int classify_user_id( const char *name, KEYDB_SEARCH_DESC *desc);
void cache_public_key( PKT_public_key *pk );
void getkey_disable_caches(void);
int get_pubkey( PKT_public_key *pk, u32 *keyid );
int get_pubkey_fast ( PKT_public_key *pk, u32 *keyid );
KBNODE get_pubkeyblock( u32 *keyid );
int get_pubkey_byname( PKT_public_key *pk,  const char *name,
                       KBNODE *ret_keyblock, KEYDB_HANDLE *ret_kdbhd,
		       int include_unusable );
int get_pubkey_bynames( GETKEY_CTX *rx, PKT_public_key *pk,
			STRLIST names, KBNODE *ret_keyblock );
int get_pubkey_next( GETKEY_CTX ctx, PKT_public_key *pk, KBNODE *ret_keyblock );
void get_pubkey_end( GETKEY_CTX ctx );
int get_seckey( PKT_secret_key *sk, u32 *keyid );
int get_primary_seckey( PKT_secret_key *sk, u32 *keyid );
int get_pubkey_byfprint( PKT_public_key *pk, const byte *fprint,
						 size_t fprint_len );
int get_pubkey_byfprint_fast (PKT_public_key *pk,
                              const byte *fprint, size_t fprint_len);
int get_keyblock_byfprint( KBNODE *ret_keyblock, const byte *fprint,
						 size_t fprint_len );
int get_keyblock_bylid( KBNODE *ret_keyblock, ulong lid );
int seckey_available( u32 *keyid );
int get_seckey_byname( PKT_secret_key *sk, const char *name, int unlock );
int get_seckey_bynames( GETKEY_CTX *rx, PKT_secret_key *sk,
			STRLIST names, KBNODE *ret_keyblock );
int get_seckey_next (GETKEY_CTX ctx, PKT_secret_key *sk, KBNODE *ret_keyblock);
void get_seckey_end( GETKEY_CTX ctx );

int get_seckey_byfprint( PKT_secret_key *sk,
			 const byte *fprint, size_t fprint_len);
int get_seckeyblock_byfprint (KBNODE *ret_keyblock, const byte *fprint,
                              size_t fprint_len );


int enum_secret_keys( void **context, PKT_secret_key *sk,
		      int with_subkeys, int with_spm );
void merge_keys_and_selfsig( KBNODE keyblock );
char*get_user_id_string( u32 *keyid );
char*get_user_id_string_native( u32 *keyid );
char*get_long_user_id_string( u32 *keyid );
char*get_user_id( u32 *keyid, size_t *rn );
char*get_user_id_native( u32 *keyid );
KEYDB_HANDLE get_ctx_handle(GETKEY_CTX ctx);
void release_akl(void);
int parse_auto_key_locate(char *options);

/*-- keyid.c --*/
int pubkey_letter( int algo );
<<<<<<< HEAD
void hash_public_key( MD_HANDLE md, PKT_public_key *pk );
=======
u32 v3_keyid (gcry_mpi_t a, u32 *ki);
void hash_public_key( gcry_md_hd_t md, PKT_public_key *pk );
>>>>>>> 6d77c76e
size_t keystrlen(void);
const char *keystr(u32 *keyid);
const char *keystr_from_pk(PKT_public_key *pk);
const char *keystr_from_sk(PKT_secret_key *sk);
const char *keystr_from_desc(KEYDB_SEARCH_DESC *desc);
u32 keyid_from_sk( PKT_secret_key *sk, u32 *keyid );
u32 keyid_from_pk( PKT_public_key *pk, u32 *keyid );
u32 keyid_from_sig( PKT_signature *sig, u32 *keyid );
u32 keyid_from_fingerprint(const byte *fprint, size_t fprint_len, u32 *keyid);
byte *namehash_from_uid(PKT_user_id *uid);
unsigned nbits_from_pk( PKT_public_key *pk );
unsigned nbits_from_sk( PKT_secret_key *sk );
const char *datestr_from_pk( PKT_public_key *pk );
const char *datestr_from_sk( PKT_secret_key *sk );
const char *datestr_from_sig( PKT_signature *sig );
const char *expirestr_from_pk( PKT_public_key *pk );
const char *expirestr_from_sk( PKT_secret_key *sk );
const char *expirestr_from_sig( PKT_signature *sig );
const char *revokestr_from_pk( PKT_public_key *pk );
const char *usagestr_from_pk( PKT_public_key *pk );
const char *colon_strtime (u32 t);
const char *colon_datestr_from_pk (PKT_public_key *pk);
const char *colon_datestr_from_sk (PKT_secret_key *sk);
const char *colon_datestr_from_sig (PKT_signature *sig);
const char *colon_expirestr_from_sig (PKT_signature *sig);
byte *fingerprint_from_sk( PKT_secret_key *sk, byte *buf, size_t *ret_len );
byte *fingerprint_from_pk( PKT_public_key *pk, byte *buf, size_t *ret_len );

/*-- kbnode.c --*/
KBNODE new_kbnode( PACKET *pkt );
KBNODE clone_kbnode( KBNODE node );
void release_kbnode( KBNODE n );
void delete_kbnode( KBNODE node );
void add_kbnode( KBNODE root, KBNODE node );
void insert_kbnode( KBNODE root, KBNODE node, int pkttype );
void move_kbnode( KBNODE *root, KBNODE node, KBNODE where );
void remove_kbnode( KBNODE *root, KBNODE node );
KBNODE find_prev_kbnode( KBNODE root, KBNODE node, int pkttype );
KBNODE find_next_kbnode( KBNODE node, int pkttype );
KBNODE find_kbnode( KBNODE node, int pkttype );
KBNODE walk_kbnode( KBNODE root, KBNODE *context, int all );
void clear_kbnode_flags( KBNODE n );
int  commit_kbnode( KBNODE *root );
void dump_kbnode( KBNODE node );

#endif /*G10_KEYDB_H*/<|MERGE_RESOLUTION|>--- conflicted
+++ resolved
@@ -28,9 +28,6 @@
 #include "types.h"
 #include "packet.h"
 #include "cipher.h"
-#ifdef ENABLE_AGENT_SUPPORT
-#include "assuan.h"
-#endif
 
 /* What qualifies as a certification (rather than a signature?) */
 #define IS_CERT(s)       (IS_KEY_SIG(s) || IS_UID_SIG(s) || IS_SUBKEY_SIG(s) \
@@ -145,8 +142,6 @@
         u32  kid[2];
     } u;
     int exact;
-<<<<<<< HEAD
-=======
 };
 
 
@@ -154,7 +149,6 @@
 union pref_hint
 {
   int digest_length;
->>>>>>> 6d77c76e
 };
 
 
@@ -189,21 +183,10 @@
 int  check_signatures_trust( PKT_signature *sig );
 void release_pk_list( PK_LIST pk_list );
 int  build_pk_list( STRLIST rcpts, PK_LIST *ret_pk_list, unsigned use );
-<<<<<<< HEAD
-union pref_hint
-{
-  int digest_length;
-};
-int  algo_available( preftype_t preftype, int algo,
-		     const union pref_hint *hint );
-int  select_algo_from_prefs( PK_LIST pk_list, int preftype,
-			     int request, const union pref_hint *hint );
-=======
 int  algo_available( preftype_t preftype, int algo,
 		     const union pref_hint *hint );
 int  select_algo_from_prefs( PK_LIST pk_list, int preftype,
 			     int request, const union pref_hint *hint);
->>>>>>> 6d77c76e
 int  select_mdc_from_pklist (PK_LIST pk_list);
 
 /*-- skclist.c --*/
@@ -212,20 +195,8 @@
 					    int unlock, unsigned use );
 
 /*-- passphrase.h --*/
-<<<<<<< HEAD
-#ifdef ENABLE_AGENT_SUPPORT
 assuan_context_t agent_open (int try, const char *orig_codeset);
 void agent_close (assuan_context_t ctx);
-#else
-/* If we build w/o agent support, assuan.h won't get included and thus
-   we need to define a replacement for some Assuan types. */
-typedef int assuan_error_t;
-typedef void *assuan_context_t;
-#endif
-=======
-assuan_context_t agent_open (int try, const char *orig_codeset);
-void agent_close (assuan_context_t ctx);
->>>>>>> 6d77c76e
 int  have_static_passphrase(void);
 void set_passphrase_from_string(const char *pass);
 void read_passphrase_from_fd( int fd );
@@ -292,12 +263,8 @@
 
 /*-- keyid.c --*/
 int pubkey_letter( int algo );
-<<<<<<< HEAD
-void hash_public_key( MD_HANDLE md, PKT_public_key *pk );
-=======
 u32 v3_keyid (gcry_mpi_t a, u32 *ki);
 void hash_public_key( gcry_md_hd_t md, PKT_public_key *pk );
->>>>>>> 6d77c76e
 size_t keystrlen(void);
 const char *keystr(u32 *keyid);
 const char *keystr_from_pk(PKT_public_key *pk);
